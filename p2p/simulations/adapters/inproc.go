--- conflicted
+++ resolved
@@ -17,14 +17,11 @@
 package adapters
 
 import (
-	"crypto/rand"
 	"errors"
 	"fmt"
 	"math"
 	"net"
-	"os"
 	"sync"
-	"syscall"
 
 	"github.com/ethereum/go-ethereum/event"
 	"github.com/ethereum/go-ethereum/log"
@@ -36,11 +33,7 @@
 )
 
 // SimAdapter is a NodeAdapter which creates in-memory simulation nodes and
-<<<<<<< HEAD
-// connects them using net.Pipe or OS socket connections
-=======
 // connects them using net.Pipe
->>>>>>> 3fb5f3ae
 type SimAdapter struct {
 	pipe     func() (net.Conn, net.Conn, error)
 	mtx      sync.RWMutex
@@ -54,35 +47,15 @@
 // the adapter uses a net.Pipe for in-memory simulated network connections
 func NewSimAdapter(services map[string]ServiceFunc) *SimAdapter {
 	return &SimAdapter{
-<<<<<<< HEAD
-		pipe:     netPipe,
+		pipe:     pipes.NetPipe,
 		nodes:    make(map[discover.NodeID]*SimNode),
 		services: services,
 	}
 }
 
-// NewSocketAdapter creates a SimAdapter which is capable of running in-memory
-// simulation nodes running any of the given services (the services to run on a
-// particular node are passed to the NewNode function in the NodeConfig)
-// the adapter uses a OS socketpairs for in-memory simulated network connections
-func NewSocketAdapter(services map[string]ServiceFunc) *SimAdapter {
-	return &SimAdapter{
-		pipe:     socketPipe,
-=======
-		pipe:     pipes.NetPipe,
->>>>>>> 3fb5f3ae
-		nodes:    make(map[discover.NodeID]*SimNode),
-		services: services,
-	}
-}
-
 func NewTCPAdapter(services map[string]ServiceFunc) *SimAdapter {
 	return &SimAdapter{
-<<<<<<< HEAD
-		pipe:     tcpPipe,
-=======
 		pipe:     pipes.TCPPipe,
->>>>>>> 3fb5f3ae
 		nodes:    make(map[discover.NodeID]*SimNode),
 		services: services,
 	}
@@ -141,11 +114,7 @@
 }
 
 // Dial implements the p2p.NodeDialer interface by connecting to the node using
-<<<<<<< HEAD
-// an in-memory net.Pipe or OS socket connection
-=======
 // an in-memory net.Pipe
->>>>>>> 3fb5f3ae
 func (s *SimAdapter) Dial(dest *discover.Node) (conn net.Conn, err error) {
 	node, ok := s.GetNode(dest.ID)
 	if !ok {
@@ -155,11 +124,7 @@
 	if srv == nil {
 		return nil, fmt.Errorf("node not running: %s", dest.ID)
 	}
-<<<<<<< HEAD
-	// SimAdapter.pipe is either net.Pipe (NewSimAdapter) or socketPipe (NewSocketAdapter)
-=======
 	// SimAdapter.pipe is net.Pipe (NewSimAdapter)
->>>>>>> 3fb5f3ae
 	pipe1, pipe2, err := s.pipe()
 	if err != nil {
 		return nil, err
@@ -194,13 +159,8 @@
 }
 
 // SimNode is an in-memory simulation node which connects to other nodes using
-<<<<<<< HEAD
-// net.Pipe or OS socket connection (see SimAdapter.Dial), running devp2p
-// protocols directly over that pipe
-=======
 // net.Pipe (see SimAdapter.Dial), running devp2p protocols directly over that
 // pipe
->>>>>>> 3fb5f3ae
 type SimNode struct {
 	lock         sync.RWMutex
 	ID           discover.NodeID
@@ -374,37 +334,6 @@
 	return server.NodeInfo()
 }
 
-<<<<<<< HEAD
-// socketPipe creates an in process full duplex pipe based on OS sockets
-// credit to @lmars & Flynn
-// https://github.com/flynn/flynn/blob/master/host/containerinit/init.go#L743-L749
-// using this in large simulations requires raising OS's max open file limit
-func socketPipe() (net.Conn, net.Conn, error) {
-	pair, err := syscall.Socketpair(syscall.AF_UNIX, syscall.SOCK_STREAM, 0)
-	if err != nil {
-		return nil, nil, err
-	}
-	nameb := make([]byte, 8)
-	_, err = rand.Read(nameb)
-	if err != nil {
-		return nil, nil, err
-	}
-	f1 := os.NewFile(uintptr(pair[0]), string(nameb)+".out")
-	f2 := os.NewFile(uintptr(pair[1]), string(nameb)+".in")
-	pipe1, err := net.FileConn(f1)
-	if err != nil {
-		return nil, nil, err
-	}
-	pipe2, err := net.FileConn(f2)
-	if err != nil {
-		return nil, nil, err
-	}
-
-	return pipe1, pipe2, nil
-}
-
-=======
->>>>>>> 3fb5f3ae
 func setSocketBuffer(conn net.Conn, socketReadBuffer int, socketWriteBuffer int) error {
 	switch v := conn.(type) {
 	case *net.UnixConn:
@@ -418,68 +347,4 @@
 		}
 	}
 	return nil
-<<<<<<< HEAD
-}
-
-// netPipe wraps net.Pipe in a signature returning  an error
-func netPipe() (net.Conn, net.Conn, error) {
-	p1, p2 := net.Pipe()
-	return p1, p2, nil
-}
-
-// tcpPipe creates an in process full duplex pipe based on a localhost TCP socket
-func tcpPipe() (net.Conn, net.Conn, error) {
-	type result struct {
-		conn net.Conn
-		err  error
-	}
-
-	cl := make(chan result)
-	cd := make(chan result)
-
-	start := make(chan net.Addr)
-
-	go func(res chan result, start chan net.Addr) {
-		// resolve
-		addr, err := net.ResolveTCPAddr("tcp", "localhost:0")
-		if err != nil {
-			res <- result{err: err}
-			return
-		}
-		// listen
-		l, err := net.ListenTCP("tcp", addr)
-		if err != nil {
-			res <- result{err: err}
-			return
-		}
-		start <- l.Addr()
-		c, err := l.AcceptTCP()
-		if err != nil {
-			res <- result{err: err}
-			return
-		}
-		res <- result{conn: c}
-	}(cl, start)
-
-	go func(res chan result, start chan net.Addr) {
-		addr := <-start
-		c, err := net.DialTCP("tcp", nil, addr.(*net.TCPAddr))
-		if err != nil {
-			res <- result{err: err}
-			return
-		}
-		res <- result{conn: c}
-	}(cd, start)
-
-	a := <-cl
-	if a.err != nil {
-		return nil, nil, a.err
-	}
-	b := <-cd
-	if b.err != nil {
-		return nil, nil, b.err
-	}
-	return a.conn, b.conn, nil
-=======
->>>>>>> 3fb5f3ae
 }