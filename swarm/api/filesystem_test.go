--- conflicted
+++ resolved
@@ -62,13 +62,8 @@
 		exp = expResponse(content, "text/css", 0)
 		checkResponse(t, resp, exp)
 
-<<<<<<< HEAD
-		key := storage.Address(common.Hex2Bytes(bzzhash))
-		_, _, _, _, err = api.Get(key, "")
-=======
 		addr := storage.Address(common.Hex2Bytes(bzzhash))
 		_, _, _, _, err = api.Get(addr, "")
->>>>>>> 63a334fe
 		if err == nil {
 			t.Fatalf("expected error: %v", err)
 		}
@@ -99,13 +94,8 @@
 			return
 		}
 
-<<<<<<< HEAD
-		key := storage.Address(common.Hex2Bytes(bzzhash))
-		key, err = api.Modify(key, "index.html", "", "")
-=======
 		addr := storage.Address(common.Hex2Bytes(bzzhash))
 		addr, err = api.Modify(addr, "index.html", "", "")
->>>>>>> 63a334fe
 		if err != nil {
 			t.Errorf("unexpected error: %v", err)
 			return
