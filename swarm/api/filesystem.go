// Copyright 2016 The go-ethereum Authors
// This file is part of the go-ethereum library.
//
// The go-ethereum library is free software: you can redistribute it and/or modify
// it under the terms of the GNU Lesser General Public License as published by
// the Free Software Foundation, either version 3 of the License, or
// (at your option) any later version.
//
// The go-ethereum library is distributed in the hope that it will be useful,
// but WITHOUT ANY WARRANTY; without even the implied warranty of
// MERCHANTABILITY or FITNESS FOR A PARTICULAR PURPOSE. See the
// GNU Lesser General Public License for more details.
//
// You should have received a copy of the GNU Lesser General Public License
// along with the go-ethereum library. If not, see <http://www.gnu.org/licenses/>.

package api

import (
	"bufio"
	"io"
	"os"

	"github.com/ethereum/go-ethereum/swarm/storage"
)

const maxParallelFiles = 5

type FileSystem struct {
	api *Api
}

func NewFileSystem(api *Api) *FileSystem {
	return &FileSystem{api}
}

<<<<<<< HEAD
// // Upload replicates a local directory as a manifest file and uploads it
// // using dpa store
// // This function waits the chunks to be stored.
// // TODO: localpath should point to a manifest
// //
// // DEPRECATED: Use the HTTP API instead
// func (self *FileSystem) Upload(lpath, index string, toEncrypt bool) (string, error) {
// 	var list []*manifestTrieEntry
// 	localpath, err := filepath.Abs(filepath.Clean(lpath))
// 	if err != nil {
// 		return "", err
// 	}
=======
// Upload replicates a local directory as a manifest file and uploads it
// using FileStore store
// This function waits the chunks to be stored.
// TODO: localpath should point to a manifest
//
// DEPRECATED: Use the HTTP API instead
func (self *FileSystem) Upload(lpath, index string, toEncrypt bool) (string, error) {
	var list []*manifestTrieEntry
	localpath, err := filepath.Abs(filepath.Clean(lpath))
	if err != nil {
		return "", err
	}
>>>>>>> af043f71

// 	f, err := os.Open(localpath)
// 	if err != nil {
// 		return "", err
// 	}
// 	stat, err := f.Stat()
// 	if err != nil {
// 		return "", err
// 	}

// 	var start int
// 	if stat.IsDir() {
// 		start = len(localpath)
// 		log.Debug(fmt.Sprintf("uploading '%s'", localpath))
// 		err = filepath.Walk(localpath, func(path string, info os.FileInfo, err error) error {
// 			if (err == nil) && !info.IsDir() {
// 				if len(path) <= start {
// 					return fmt.Errorf("Path is too short")
// 				}
// 				if path[:start] != localpath {
// 					return fmt.Errorf("Path prefix of '%s' does not match localpath '%s'", path, localpath)
// 				}
// 				entry := newManifestTrieEntry(&ManifestEntry{Path: filepath.ToSlash(path)}, nil)
// 				list = append(list, entry)
// 			}
// 			return err
// 		})
// 		if err != nil {
// 			return "", err
// 		}
// 	} else {
// 		dir := filepath.Dir(localpath)
// 		start = len(dir)
// 		if len(localpath) <= start {
// 			return "", fmt.Errorf("Path is too short")
// 		}
// 		if localpath[:start] != dir {
// 			return "", fmt.Errorf("Path prefix of '%s' does not match dir '%s'", localpath, dir)
// 		}
// 		entry := newManifestTrieEntry(&ManifestEntry{Path: filepath.ToSlash(localpath)}, nil)
// 		list = append(list, entry)
// 	}

// 	cnt := len(list)
// 	errors := make([]error, cnt)
// 	done := make(chan bool, maxParallelFiles)
// 	dcnt := 0
// 	awg := &sync.WaitGroup{}

<<<<<<< HEAD
// 	for i, entry := range list {
// 		if i >= dcnt+maxParallelFiles {
// 			<-done
// 			dcnt++
// 		}
// 		awg.Add(1)
// 		go func(i int, entry *manifestTrieEntry, done chan bool) {
// 			f, err := os.Open(entry.Path)
// 			if err == nil {
// 				stat, _ := f.Stat()
// 				var hash storage.Address
// 				var wait func(context.Context) error
// 				ctx := context.Background()
// 				hash, wait, err = self.api.dpa.Store(ctx, f, stat.Size(), toEncrypt)
// 				if hash != nil {
// 					list[i].Hash = hash.Hex()
// 				}
// 				err = wait(ctx)
// 				awg.Done()
// 				if err == nil {
// 					first512 := make([]byte, 512)
// 					fread, _ := f.ReadAt(first512, 0)
// 					if fread > 0 {
// 						mimeType := http.DetectContentType(first512[:fread])
// 						if filepath.Ext(entry.Path) == ".css" {
// 							mimeType = "text/css"
// 						}
// 						list[i].ContentType = mimeType
// 					}
// 				}
// 				f.Close()
// 			}
// 			errors[i] = err
// 			done <- true
// 		}(i, entry, done)
// 	}
// 	for dcnt < cnt {
// 		<-done
// 		dcnt++
// 	}

// 	trie := &manifestTrie{
// 		dpa: self.api.dpa,
// 	}
// 	quitC := make(chan bool)
// 	for i, entry := range list {
// 		if errors[i] != nil {
// 			return "", errors[i]
// 		}
// 		entry.Path = RegularSlashes(entry.Path[start:])
// 		if entry.Path == index {
// 			ientry := newManifestTrieEntry(&ManifestEntry{
// 				ContentType: entry.ContentType,
// 			}, nil)
// 			ientry.Hash = entry.Hash
// 			trie.addEntry(ientry, quitC)
// 		}
// 		trie.addEntry(entry, quitC)
// 	}
=======
	for i, entry := range list {
		if i >= dcnt+maxParallelFiles {
			<-done
			dcnt++
		}
		awg.Add(1)
		go func(i int, entry *manifestTrieEntry, done chan bool) {
			f, err := os.Open(entry.Path)
			if err == nil {
				stat, _ := f.Stat()
				var hash storage.Address
				var wait func()
				hash, wait, err = self.api.fileStore.Store(f, stat.Size(), toEncrypt)
				if hash != nil {
					list[i].Hash = hash.Hex()
				}
				wait()
				awg.Done()
				if err == nil {
					first512 := make([]byte, 512)
					fread, _ := f.ReadAt(first512, 0)
					if fread > 0 {
						mimeType := http.DetectContentType(first512[:fread])
						if filepath.Ext(entry.Path) == ".css" {
							mimeType = "text/css"
						}
						list[i].ContentType = mimeType
					}
				}
				f.Close()
			}
			errors[i] = err
			done <- true
		}(i, entry, done)
	}
	for dcnt < cnt {
		<-done
		dcnt++
	}

	trie := &manifestTrie{
		fileStore: self.api.fileStore,
	}
	quitC := make(chan bool)
	for i, entry := range list {
		if errors[i] != nil {
			return "", errors[i]
		}
		entry.Path = RegularSlashes(entry.Path[start:])
		if entry.Path == index {
			ientry := newManifestTrieEntry(&ManifestEntry{
				ContentType: entry.ContentType,
			}, nil)
			ientry.Hash = entry.Hash
			trie.addEntry(ientry, quitC)
		}
		trie.addEntry(entry, quitC)
	}
>>>>>>> af043f71

// 	err2 := trie.recalcAndStore()
// 	var hs string
// 	if err2 == nil {
// 		hs = trie.ref.Hex()
// 	}
// 	awg.Wait()
// 	return hs, err2
// }

// // Download replicates the manifest basePath structure on the local filesystem
// // under localpath
// //
// // DEPRECATED: Use the HTTP API instead
// func (self *FileSystem) Download(bzzpath, localpath string) error {
// 	lpath, err := filepath.Abs(filepath.Clean(localpath))
// 	if err != nil {
// 		return err
// 	}
// 	err = os.MkdirAll(lpath, os.ModePerm)
// 	if err != nil {
// 		return err
// 	}

// 	//resolving host and port
// 	uri, err := Parse(path.Join("bzz:/", bzzpath))
// 	if err != nil {
// 		return err
// 	}
// 	key, err := self.api.Resolve(uri)
// 	if err != nil {
// 		return err
// 	}
// 	path := uri.Path

// 	if len(path) > 0 {
// 		path += "/"
// 	}

<<<<<<< HEAD
// 	quitC := make(chan bool)
// 	trie, err := loadManifest(self.api.dpa, key, quitC)
// 	if err != nil {
// 		log.Warn(fmt.Sprintf("fs.Download: loadManifestTrie error: %v", err))
// 		return err
// 	}
=======
	quitC := make(chan bool)
	trie, err := loadManifest(self.api.fileStore, addr, quitC)
	if err != nil {
		log.Warn(fmt.Sprintf("fs.Download: loadManifestTrie error: %v", err))
		return err
	}
>>>>>>> af043f71

// 	type downloadListEntry struct {
// 		key  storage.Address
// 		path string
// 	}

// 	var list []*downloadListEntry
// 	var mde error

// 	prevPath := lpath
// 	err = trie.listWithPrefix(path, quitC, func(entry *manifestTrieEntry, suffix string) {
// 		log.Trace(fmt.Sprintf("fs.Download: %#v", entry))

// 		key = common.Hex2Bytes(entry.Hash)
// 		path := lpath + "/" + suffix
// 		dir := filepath.Dir(path)
// 		if dir != prevPath {
// 			mde = os.MkdirAll(dir, os.ModePerm)
// 			prevPath = dir
// 		}
// 		if (mde == nil) && (path != dir+"/") {
// 			list = append(list, &downloadListEntry{key: key, path: path})
// 		}
// 	})
// 	if err != nil {
// 		return err
// 	}

<<<<<<< HEAD
// 	wg := sync.WaitGroup{}
// 	errC := make(chan error)
// 	done := make(chan bool, maxParallelFiles)
// 	for i, entry := range list {
// 		select {
// 		case done <- true:
// 			wg.Add(1)
// 		case <-quitC:
// 			return fmt.Errorf("aborted")
// 		}
// 		go func(i int, entry *downloadListEntry) {
// 			defer wg.Done()
// 			err := retrieveToFile(quitC, self.api.dpa, entry.key, entry.path)
// 			if err != nil {
// 				select {
// 				case errC <- err:
// 				case <-quitC:
// 				}
// 				return
// 			}
// 			<-done
// 		}(i, entry)
// 	}
// 	go func() {
// 		wg.Wait()
// 		close(errC)
// 	}()
// 	select {
// 	case err = <-errC:
// 		return err
// 	case <-quitC:
// 		return fmt.Errorf("aborted")
// 	}
// }

func retrieveToFile(dpa *storage.DPAAPI, addr storage.Address, path string) error {
=======
	wg := sync.WaitGroup{}
	errC := make(chan error)
	done := make(chan bool, maxParallelFiles)
	for i, entry := range list {
		select {
		case done <- true:
			wg.Add(1)
		case <-quitC:
			return fmt.Errorf("aborted")
		}
		go func(i int, entry *downloadListEntry) {
			defer wg.Done()
			err := retrieveToFile(quitC, self.api.fileStore, entry.addr, entry.path)
			if err != nil {
				select {
				case errC <- err:
				case <-quitC:
				}
				return
			}
			<-done
		}(i, entry)
	}
	go func() {
		wg.Wait()
		close(errC)
	}()
	select {
	case err = <-errC:
		return err
	case <-quitC:
		return fmt.Errorf("aborted")
	}
}

func retrieveToFile(quitC chan bool, fileStore *storage.FileStore, addr storage.Address, path string) error {
>>>>>>> af043f71
	f, err := os.Create(path) // TODO: basePath separators
	if err != nil {
		return err
	}
	reader, _ := fileStore.Retrieve(addr)
	writer := bufio.NewWriter(f)
	size, err := reader.Size()
	if err != nil {
		return err
	}
	if _, err = io.CopyN(writer, reader, size); err != nil {
		return err
	}
	if err := writer.Flush(); err != nil {
		return err
	}
	return f.Close()
}<|MERGE_RESOLUTION|>--- conflicted
+++ resolved
@@ -34,359 +34,7 @@
 	return &FileSystem{api}
 }
 
-<<<<<<< HEAD
-// // Upload replicates a local directory as a manifest file and uploads it
-// // using dpa store
-// // This function waits the chunks to be stored.
-// // TODO: localpath should point to a manifest
-// //
-// // DEPRECATED: Use the HTTP API instead
-// func (self *FileSystem) Upload(lpath, index string, toEncrypt bool) (string, error) {
-// 	var list []*manifestTrieEntry
-// 	localpath, err := filepath.Abs(filepath.Clean(lpath))
-// 	if err != nil {
-// 		return "", err
-// 	}
-=======
-// Upload replicates a local directory as a manifest file and uploads it
-// using FileStore store
-// This function waits the chunks to be stored.
-// TODO: localpath should point to a manifest
-//
-// DEPRECATED: Use the HTTP API instead
-func (self *FileSystem) Upload(lpath, index string, toEncrypt bool) (string, error) {
-	var list []*manifestTrieEntry
-	localpath, err := filepath.Abs(filepath.Clean(lpath))
-	if err != nil {
-		return "", err
-	}
->>>>>>> af043f71
-
-// 	f, err := os.Open(localpath)
-// 	if err != nil {
-// 		return "", err
-// 	}
-// 	stat, err := f.Stat()
-// 	if err != nil {
-// 		return "", err
-// 	}
-
-// 	var start int
-// 	if stat.IsDir() {
-// 		start = len(localpath)
-// 		log.Debug(fmt.Sprintf("uploading '%s'", localpath))
-// 		err = filepath.Walk(localpath, func(path string, info os.FileInfo, err error) error {
-// 			if (err == nil) && !info.IsDir() {
-// 				if len(path) <= start {
-// 					return fmt.Errorf("Path is too short")
-// 				}
-// 				if path[:start] != localpath {
-// 					return fmt.Errorf("Path prefix of '%s' does not match localpath '%s'", path, localpath)
-// 				}
-// 				entry := newManifestTrieEntry(&ManifestEntry{Path: filepath.ToSlash(path)}, nil)
-// 				list = append(list, entry)
-// 			}
-// 			return err
-// 		})
-// 		if err != nil {
-// 			return "", err
-// 		}
-// 	} else {
-// 		dir := filepath.Dir(localpath)
-// 		start = len(dir)
-// 		if len(localpath) <= start {
-// 			return "", fmt.Errorf("Path is too short")
-// 		}
-// 		if localpath[:start] != dir {
-// 			return "", fmt.Errorf("Path prefix of '%s' does not match dir '%s'", localpath, dir)
-// 		}
-// 		entry := newManifestTrieEntry(&ManifestEntry{Path: filepath.ToSlash(localpath)}, nil)
-// 		list = append(list, entry)
-// 	}
-
-// 	cnt := len(list)
-// 	errors := make([]error, cnt)
-// 	done := make(chan bool, maxParallelFiles)
-// 	dcnt := 0
-// 	awg := &sync.WaitGroup{}
-
-<<<<<<< HEAD
-// 	for i, entry := range list {
-// 		if i >= dcnt+maxParallelFiles {
-// 			<-done
-// 			dcnt++
-// 		}
-// 		awg.Add(1)
-// 		go func(i int, entry *manifestTrieEntry, done chan bool) {
-// 			f, err := os.Open(entry.Path)
-// 			if err == nil {
-// 				stat, _ := f.Stat()
-// 				var hash storage.Address
-// 				var wait func(context.Context) error
-// 				ctx := context.Background()
-// 				hash, wait, err = self.api.dpa.Store(ctx, f, stat.Size(), toEncrypt)
-// 				if hash != nil {
-// 					list[i].Hash = hash.Hex()
-// 				}
-// 				err = wait(ctx)
-// 				awg.Done()
-// 				if err == nil {
-// 					first512 := make([]byte, 512)
-// 					fread, _ := f.ReadAt(first512, 0)
-// 					if fread > 0 {
-// 						mimeType := http.DetectContentType(first512[:fread])
-// 						if filepath.Ext(entry.Path) == ".css" {
-// 							mimeType = "text/css"
-// 						}
-// 						list[i].ContentType = mimeType
-// 					}
-// 				}
-// 				f.Close()
-// 			}
-// 			errors[i] = err
-// 			done <- true
-// 		}(i, entry, done)
-// 	}
-// 	for dcnt < cnt {
-// 		<-done
-// 		dcnt++
-// 	}
-
-// 	trie := &manifestTrie{
-// 		dpa: self.api.dpa,
-// 	}
-// 	quitC := make(chan bool)
-// 	for i, entry := range list {
-// 		if errors[i] != nil {
-// 			return "", errors[i]
-// 		}
-// 		entry.Path = RegularSlashes(entry.Path[start:])
-// 		if entry.Path == index {
-// 			ientry := newManifestTrieEntry(&ManifestEntry{
-// 				ContentType: entry.ContentType,
-// 			}, nil)
-// 			ientry.Hash = entry.Hash
-// 			trie.addEntry(ientry, quitC)
-// 		}
-// 		trie.addEntry(entry, quitC)
-// 	}
-=======
-	for i, entry := range list {
-		if i >= dcnt+maxParallelFiles {
-			<-done
-			dcnt++
-		}
-		awg.Add(1)
-		go func(i int, entry *manifestTrieEntry, done chan bool) {
-			f, err := os.Open(entry.Path)
-			if err == nil {
-				stat, _ := f.Stat()
-				var hash storage.Address
-				var wait func()
-				hash, wait, err = self.api.fileStore.Store(f, stat.Size(), toEncrypt)
-				if hash != nil {
-					list[i].Hash = hash.Hex()
-				}
-				wait()
-				awg.Done()
-				if err == nil {
-					first512 := make([]byte, 512)
-					fread, _ := f.ReadAt(first512, 0)
-					if fread > 0 {
-						mimeType := http.DetectContentType(first512[:fread])
-						if filepath.Ext(entry.Path) == ".css" {
-							mimeType = "text/css"
-						}
-						list[i].ContentType = mimeType
-					}
-				}
-				f.Close()
-			}
-			errors[i] = err
-			done <- true
-		}(i, entry, done)
-	}
-	for dcnt < cnt {
-		<-done
-		dcnt++
-	}
-
-	trie := &manifestTrie{
-		fileStore: self.api.fileStore,
-	}
-	quitC := make(chan bool)
-	for i, entry := range list {
-		if errors[i] != nil {
-			return "", errors[i]
-		}
-		entry.Path = RegularSlashes(entry.Path[start:])
-		if entry.Path == index {
-			ientry := newManifestTrieEntry(&ManifestEntry{
-				ContentType: entry.ContentType,
-			}, nil)
-			ientry.Hash = entry.Hash
-			trie.addEntry(ientry, quitC)
-		}
-		trie.addEntry(entry, quitC)
-	}
->>>>>>> af043f71
-
-// 	err2 := trie.recalcAndStore()
-// 	var hs string
-// 	if err2 == nil {
-// 		hs = trie.ref.Hex()
-// 	}
-// 	awg.Wait()
-// 	return hs, err2
-// }
-
-// // Download replicates the manifest basePath structure on the local filesystem
-// // under localpath
-// //
-// // DEPRECATED: Use the HTTP API instead
-// func (self *FileSystem) Download(bzzpath, localpath string) error {
-// 	lpath, err := filepath.Abs(filepath.Clean(localpath))
-// 	if err != nil {
-// 		return err
-// 	}
-// 	err = os.MkdirAll(lpath, os.ModePerm)
-// 	if err != nil {
-// 		return err
-// 	}
-
-// 	//resolving host and port
-// 	uri, err := Parse(path.Join("bzz:/", bzzpath))
-// 	if err != nil {
-// 		return err
-// 	}
-// 	key, err := self.api.Resolve(uri)
-// 	if err != nil {
-// 		return err
-// 	}
-// 	path := uri.Path
-
-// 	if len(path) > 0 {
-// 		path += "/"
-// 	}
-
-<<<<<<< HEAD
-// 	quitC := make(chan bool)
-// 	trie, err := loadManifest(self.api.dpa, key, quitC)
-// 	if err != nil {
-// 		log.Warn(fmt.Sprintf("fs.Download: loadManifestTrie error: %v", err))
-// 		return err
-// 	}
-=======
-	quitC := make(chan bool)
-	trie, err := loadManifest(self.api.fileStore, addr, quitC)
-	if err != nil {
-		log.Warn(fmt.Sprintf("fs.Download: loadManifestTrie error: %v", err))
-		return err
-	}
->>>>>>> af043f71
-
-// 	type downloadListEntry struct {
-// 		key  storage.Address
-// 		path string
-// 	}
-
-// 	var list []*downloadListEntry
-// 	var mde error
-
-// 	prevPath := lpath
-// 	err = trie.listWithPrefix(path, quitC, func(entry *manifestTrieEntry, suffix string) {
-// 		log.Trace(fmt.Sprintf("fs.Download: %#v", entry))
-
-// 		key = common.Hex2Bytes(entry.Hash)
-// 		path := lpath + "/" + suffix
-// 		dir := filepath.Dir(path)
-// 		if dir != prevPath {
-// 			mde = os.MkdirAll(dir, os.ModePerm)
-// 			prevPath = dir
-// 		}
-// 		if (mde == nil) && (path != dir+"/") {
-// 			list = append(list, &downloadListEntry{key: key, path: path})
-// 		}
-// 	})
-// 	if err != nil {
-// 		return err
-// 	}
-
-<<<<<<< HEAD
-// 	wg := sync.WaitGroup{}
-// 	errC := make(chan error)
-// 	done := make(chan bool, maxParallelFiles)
-// 	for i, entry := range list {
-// 		select {
-// 		case done <- true:
-// 			wg.Add(1)
-// 		case <-quitC:
-// 			return fmt.Errorf("aborted")
-// 		}
-// 		go func(i int, entry *downloadListEntry) {
-// 			defer wg.Done()
-// 			err := retrieveToFile(quitC, self.api.dpa, entry.key, entry.path)
-// 			if err != nil {
-// 				select {
-// 				case errC <- err:
-// 				case <-quitC:
-// 				}
-// 				return
-// 			}
-// 			<-done
-// 		}(i, entry)
-// 	}
-// 	go func() {
-// 		wg.Wait()
-// 		close(errC)
-// 	}()
-// 	select {
-// 	case err = <-errC:
-// 		return err
-// 	case <-quitC:
-// 		return fmt.Errorf("aborted")
-// 	}
-// }
-
 func retrieveToFile(dpa *storage.DPAAPI, addr storage.Address, path string) error {
-=======
-	wg := sync.WaitGroup{}
-	errC := make(chan error)
-	done := make(chan bool, maxParallelFiles)
-	for i, entry := range list {
-		select {
-		case done <- true:
-			wg.Add(1)
-		case <-quitC:
-			return fmt.Errorf("aborted")
-		}
-		go func(i int, entry *downloadListEntry) {
-			defer wg.Done()
-			err := retrieveToFile(quitC, self.api.fileStore, entry.addr, entry.path)
-			if err != nil {
-				select {
-				case errC <- err:
-				case <-quitC:
-				}
-				return
-			}
-			<-done
-		}(i, entry)
-	}
-	go func() {
-		wg.Wait()
-		close(errC)
-	}()
-	select {
-	case err = <-errC:
-		return err
-	case <-quitC:
-		return fmt.Errorf("aborted")
-	}
-}
-
-func retrieveToFile(quitC chan bool, fileStore *storage.FileStore, addr storage.Address, path string) error {
->>>>>>> af043f71
 	f, err := os.Create(path) // TODO: basePath separators
 	if err != nil {
 		return err
