--- conflicted
+++ resolved
@@ -41,10 +41,6 @@
 		if err != nil {
 			t.Fatalf("unexpected error: %v", err)
 		}
-<<<<<<< HEAD
-		wait(context.TODO())
-=======
->>>>>>> 18ba59df
 		bzzhash := bzzkey.Hex()
 		// to check put against the API#Get
 		resp0 := testGet(t, api.api, bzzhash, "")
