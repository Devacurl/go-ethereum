--- conflicted
+++ resolved
@@ -46,15 +46,10 @@
 // its content type
 //
 // DEPRECATED: Use the HTTP API instead
-<<<<<<< HEAD
 func (self *Storage) Put(content, contentType string, toEncrypt bool) (storage.Address, func(ctx context.Context) error, error) {
 	// TODO: expose context as parameter, do not instantiate it here
 	ctx := context.Background()
 	return self.api.Put(ctx, content, contentType, toEncrypt)
-=======
-func (self *Storage) Put(content, contentType string, toEncrypt bool) (storage.Address, func(), error) {
-	return self.api.Put(content, contentType, toEncrypt)
->>>>>>> 63a334fe
 }
 
 // Get retrieves the content from bzzpath and reads the response in full
