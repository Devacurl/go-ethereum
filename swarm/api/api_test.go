// Copyright 2016 The go-ethereum Authors
// This file is part of the go-ethereum library.
//
// The go-ethereum library is free software: you can redistribute it and/or modify
// it under the terms of the GNU Lesser General Public License as published by
// the Free Software Foundation, either version 3 of the License, or
// (at your option) any later version.
//
// The go-ethereum library is distributed in the hope that it will be useful,
// but WITHOUT ANY WARRANTY; without even the implied warranty of
// MERCHANTABILITY or FITNESS FOR A PARTICULAR PURPOSE. See the
// GNU Lesser General Public License for more details.
//
// You should have received a copy of the GNU Lesser General Public License
// along with the go-ethereum library. If not, see <http://www.gnu.org/licenses/>.

package api

import (
	"context"
	"errors"
	"fmt"
	"io"
	"io/ioutil"
	"math/big"
	"os"
	"testing"

	"github.com/ethereum/go-ethereum/common"
	"github.com/ethereum/go-ethereum/core/types"
	"github.com/ethereum/go-ethereum/swarm/log"
	"github.com/ethereum/go-ethereum/swarm/storage"
)

func testAPI(t *testing.T, f func(*API, bool)) {
	datadir, err := ioutil.TempDir("", "bzz-test")
	if err != nil {
		t.Fatalf("unable to create temp dir: %v", err)
	}
	defer os.RemoveAll(datadir)
	fileStore, err := storage.NewLocalFileStore(datadir, make([]byte, 32))
	if err != nil {
		return
	}
	api := NewAPI(fileStore, nil, nil)
	f(api, false)
	f(api, true)
}

type testResponse struct {
	reader storage.LazySectionReader
	*Response
}

func checkResponse(t *testing.T, resp *testResponse, exp *Response) {

	if resp.MimeType != exp.MimeType {
		t.Errorf("incorrect mimeType. expected '%s', got '%s'", exp.MimeType, resp.MimeType)
	}
	if resp.Status != exp.Status {
		t.Errorf("incorrect status. expected '%d', got '%d'", exp.Status, resp.Status)
	}
	if resp.Size != exp.Size {
		t.Errorf("incorrect size. expected '%d', got '%d'", exp.Size, resp.Size)
	}
	if resp.reader != nil {
		content := make([]byte, resp.Size)
		read, _ := resp.reader.Read(content)
		if int64(read) != exp.Size {
			t.Errorf("incorrect content length. expected '%d...', got '%d...'", read, exp.Size)
		}
		resp.Content = string(content)
	}
	if resp.Content != exp.Content {
		// if !bytes.Equal(resp.Content, exp.Content)
		t.Errorf("incorrect content. expected '%s...', got '%s...'", string(exp.Content), string(resp.Content))
	}
}

// func expResponse(content []byte, mimeType string, status int) *Response {
func expResponse(content string, mimeType string, status int) *Response {
	log.Trace(fmt.Sprintf("expected content (%v): %v ", len(content), content))
	return &Response{mimeType, status, int64(len(content)), content}
}

func testGet(t *testing.T, api *API, bzzhash, path string) *testResponse {
	addr := storage.Address(common.Hex2Bytes(bzzhash))
	reader, mimeType, status, _, err := api.Get(context.TODO(), addr, path)
	if err != nil {
		t.Fatalf("unexpected error: %v", err)
	}
	size, err := reader.Size()
	if err != nil {
		t.Fatalf("unexpected error: %v", err)
	}
	log.Trace(fmt.Sprintf("reader size: %v ", size))
	s := make([]byte, size)
	_, err = reader.Read(s)
	if err != io.EOF {
		t.Fatalf("unexpected error: %v", err)
	}
	reader.Seek(0, 0)
	return &testResponse{reader, &Response{mimeType, status, size, string(s)}}
	// return &testResponse{reader, &Response{mimeType, status, reader.Size(), nil}}
}

func TestApiPut(t *testing.T) {
	testAPI(t, func(api *API, toEncrypt bool) {
		content := "hello"
		exp := expResponse(content, "text/plain", 0)
		ctx := context.TODO()
		addr, wait, err := api.Put(ctx, content, exp.MimeType, toEncrypt)
		if err != nil {
			t.Fatalf("unexpected error: %v", err)
		}
		err = wait(ctx)
		if err != nil {
			t.Fatalf("unexpected error: %v", err)
		}
<<<<<<< HEAD
		wait(context.TODO())
=======
>>>>>>> 18ba59df
		resp := testGet(t, api, addr.Hex(), "")
		checkResponse(t, resp, exp)
	})
}

// testResolver implements the Resolver interface and either returns the given
// hash if it is set, or returns a "name not found" error
type testResolveValidator struct {
	hash *common.Hash
}

func newTestResolveValidator(addr string) *testResolveValidator {
	r := &testResolveValidator{}
	if addr != "" {
		hash := common.HexToHash(addr)
		r.hash = &hash
	}
	return r
}

func (t *testResolveValidator) Resolve(addr string) (common.Hash, error) {
	if t.hash == nil {
		return common.Hash{}, fmt.Errorf("DNS name not found: %q", addr)
	}
	return *t.hash, nil
}

func (t *testResolveValidator) Owner(node [32]byte) (addr common.Address, err error) {
	return
}
func (t *testResolveValidator) HeaderByNumber(context.Context, *big.Int) (header *types.Header, err error) {
	return
}

// TestAPIResolve tests resolving URIs which can either contain content hashes
// or ENS names
func TestAPIResolve(t *testing.T) {
	ensAddr := "swarm.eth"
	hashAddr := "1111111111111111111111111111111111111111111111111111111111111111"
	resolvedAddr := "2222222222222222222222222222222222222222222222222222222222222222"
	doesResolve := newTestResolveValidator(resolvedAddr)
	doesntResolve := newTestResolveValidator("")

	type test struct {
		desc      string
		dns       Resolver
		addr      string
		immutable bool
		result    string
		expectErr error
	}

	tests := []*test{
		{
			desc:   "DNS not configured, hash address, returns hash address",
			dns:    nil,
			addr:   hashAddr,
			result: hashAddr,
		},
		{
			desc:      "DNS not configured, ENS address, returns error",
			dns:       nil,
			addr:      ensAddr,
			expectErr: errors.New(`no DNS to resolve name: "swarm.eth"`),
		},
		{
			desc:   "DNS configured, hash address, hash resolves, returns resolved address",
			dns:    doesResolve,
			addr:   hashAddr,
			result: resolvedAddr,
		},
		{
			desc:      "DNS configured, immutable hash address, hash resolves, returns hash address",
			dns:       doesResolve,
			addr:      hashAddr,
			immutable: true,
			result:    hashAddr,
		},
		{
			desc:   "DNS configured, hash address, hash doesn't resolve, returns hash address",
			dns:    doesntResolve,
			addr:   hashAddr,
			result: hashAddr,
		},
		{
			desc:   "DNS configured, ENS address, name resolves, returns resolved address",
			dns:    doesResolve,
			addr:   ensAddr,
			result: resolvedAddr,
		},
		{
			desc:      "DNS configured, immutable ENS address, name resolves, returns error",
			dns:       doesResolve,
			addr:      ensAddr,
			immutable: true,
			expectErr: errors.New(`immutable address not a content hash: "swarm.eth"`),
		},
		{
			desc:      "DNS configured, ENS address, name doesn't resolve, returns error",
			dns:       doesntResolve,
			addr:      ensAddr,
			expectErr: errors.New(`DNS name not found: "swarm.eth"`),
		},
	}
	for _, x := range tests {
		t.Run(x.desc, func(t *testing.T) {
			api := &API{dns: x.dns}
			uri := &URI{Addr: x.addr, Scheme: "bzz"}
			if x.immutable {
				uri.Scheme = "bzz-immutable"
			}
			res, err := api.Resolve(context.TODO(), uri)
			if err == nil {
				if x.expectErr != nil {
					t.Fatalf("expected error %q, got result %q", x.expectErr, res)
				}
				if res.String() != x.result {
					t.Fatalf("expected result %q, got %q", x.result, res)
				}
			} else {
				if x.expectErr == nil {
					t.Fatalf("expected no error, got %q", err)
				}
				if err.Error() != x.expectErr.Error() {
					t.Fatalf("expected error %q, got %q", x.expectErr, err)
				}
			}
		})
	}
}

func TestMultiResolver(t *testing.T) {
	doesntResolve := newTestResolveValidator("")

	ethAddr := "swarm.eth"
	ethHash := "0x2222222222222222222222222222222222222222222222222222222222222222"
	ethResolve := newTestResolveValidator(ethHash)

	testAddr := "swarm.test"
	testHash := "0x1111111111111111111111111111111111111111111111111111111111111111"
	testResolve := newTestResolveValidator(testHash)

	tests := []struct {
		desc   string
		r      Resolver
		addr   string
		result string
		err    error
	}{
		{
			desc: "No resolvers, returns error",
			r:    NewMultiResolver(),
			err:  NewNoResolverError(""),
		},
		{
			desc:   "One default resolver, returns resolved address",
			r:      NewMultiResolver(MultiResolverOptionWithResolver(ethResolve, "")),
			addr:   ethAddr,
			result: ethHash,
		},
		{
			desc: "Two default resolvers, returns resolved address",
			r: NewMultiResolver(
				MultiResolverOptionWithResolver(ethResolve, ""),
				MultiResolverOptionWithResolver(ethResolve, ""),
			),
			addr:   ethAddr,
			result: ethHash,
		},
		{
			desc: "Two default resolvers, first doesn't resolve, returns resolved address",
			r: NewMultiResolver(
				MultiResolverOptionWithResolver(doesntResolve, ""),
				MultiResolverOptionWithResolver(ethResolve, ""),
			),
			addr:   ethAddr,
			result: ethHash,
		},
		{
			desc: "Default resolver doesn't resolve, tld resolver resolve, returns resolved address",
			r: NewMultiResolver(
				MultiResolverOptionWithResolver(doesntResolve, ""),
				MultiResolverOptionWithResolver(ethResolve, "eth"),
			),
			addr:   ethAddr,
			result: ethHash,
		},
		{
			desc: "Three TLD resolvers, third resolves, returns resolved address",
			r: NewMultiResolver(
				MultiResolverOptionWithResolver(doesntResolve, "eth"),
				MultiResolverOptionWithResolver(doesntResolve, "eth"),
				MultiResolverOptionWithResolver(ethResolve, "eth"),
			),
			addr:   ethAddr,
			result: ethHash,
		},
		{
			desc: "One TLD resolver doesn't resolve, returns error",
			r: NewMultiResolver(
				MultiResolverOptionWithResolver(doesntResolve, ""),
				MultiResolverOptionWithResolver(ethResolve, "eth"),
			),
			addr:   ethAddr,
			result: ethHash,
		},
		{
			desc: "One defautl and one TLD resolver, all doesn't resolve, returns error",
			r: NewMultiResolver(
				MultiResolverOptionWithResolver(doesntResolve, ""),
				MultiResolverOptionWithResolver(doesntResolve, "eth"),
			),
			addr:   ethAddr,
			result: ethHash,
			err:    errors.New(`DNS name not found: "swarm.eth"`),
		},
		{
			desc: "Two TLD resolvers, both resolve, returns resolved address",
			r: NewMultiResolver(
				MultiResolverOptionWithResolver(ethResolve, "eth"),
				MultiResolverOptionWithResolver(testResolve, "test"),
			),
			addr:   testAddr,
			result: testHash,
		},
		{
			desc: "One TLD resolver, no default resolver, returns error for different TLD",
			r: NewMultiResolver(
				MultiResolverOptionWithResolver(ethResolve, "eth"),
			),
			addr: testAddr,
			err:  NewNoResolverError("test"),
		},
	}
	for _, x := range tests {
		t.Run(x.desc, func(t *testing.T) {
			res, err := x.r.Resolve(x.addr)
			if err == nil {
				if x.err != nil {
					t.Fatalf("expected error %q, got result %q", x.err, res.Hex())
				}
				if res.Hex() != x.result {
					t.Fatalf("expected result %q, got %q", x.result, res.Hex())
				}
			} else {
				if x.err == nil {
					t.Fatalf("expected no error, got %q", err)
				}
				if err.Error() != x.err.Error() {
					t.Fatalf("expected error %q, got %q", x.err, err)
				}
			}
		})
	}
}<|MERGE_RESOLUTION|>--- conflicted
+++ resolved
@@ -117,10 +117,6 @@
 		if err != nil {
 			t.Fatalf("unexpected error: %v", err)
 		}
-<<<<<<< HEAD
-		wait(context.TODO())
-=======
->>>>>>> 18ba59df
 		resp := testGet(t, api, addr.Hex(), "")
 		checkResponse(t, resp, exp)
 	})
