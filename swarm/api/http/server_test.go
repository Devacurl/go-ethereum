// Copyright 2017 The go-ethereum Authors
// This file is part of the go-ethereum library.
//
// The go-ethereum library is free software: you can redistribute it and/or modify
// it under the terms of the GNU Lesser General Public License as published by
// the Free Software Foundation, either version 3 of the License, or
// (at your option) any later version.
//
// The go-ethereum library is distributed in the hope that it will be useful,
// but WITHOUT ANY WARRANTY; without even the implied warranty of
// MERCHANTABILITY or FITNESS FOR A PARTICULAR PURPOSE. See the
// GNU Lesser General Public License for more details.
//
// You should have received a copy of the GNU Lesser General Public License
// along with the go-ethereum library. If not, see <http://www.gnu.org/licenses/>.

package http

import (
	"bytes"
	"context"
	"crypto/rand"
	"encoding/json"
	"errors"
	"flag"
	"fmt"
	"io/ioutil"
	"net/http"
	"os"
	"strings"
	"testing"

	"github.com/ethereum/go-ethereum/common"
	"github.com/ethereum/go-ethereum/common/hexutil"
	"github.com/ethereum/go-ethereum/log"
	"github.com/ethereum/go-ethereum/swarm/api"
	swarm "github.com/ethereum/go-ethereum/swarm/api/client"
	"github.com/ethereum/go-ethereum/swarm/multihash"
	"github.com/ethereum/go-ethereum/swarm/storage"
	"github.com/ethereum/go-ethereum/swarm/testutil"
)

func init() {
	loglevel := flag.Int("loglevel", 2, "loglevel")
	flag.Parse()
	log.Root().SetHandler(log.CallerFileHandler(log.LvlFilterHandler(log.Lvl(*loglevel), log.StreamHandler(os.Stderr, log.TerminalFormat(true)))))
}

func TestResourcePostMode(t *testing.T) {
	path := ""
	errstr := "resourcePostMode for '%s' should be raw %v frequency %d, was raw %v, frequency %d"
	r, f, err := resourcePostMode(path)
	if err != nil {
		t.Fatal(err)
	} else if r || f != 0 {
		t.Fatalf(errstr, path, false, 0, r, f)
	}

	path = "raw"
	r, f, err = resourcePostMode(path)
	if err != nil {
		t.Fatal(err)
	} else if !r || f != 0 {
		t.Fatalf(errstr, path, true, 0, r, f)
	}

	path = "13"
	r, f, err = resourcePostMode(path)
	if err != nil {
		t.Fatal(err)
	} else if r || f == 0 {
		t.Fatalf(errstr, path, false, 13, r, f)
	}

	path = "raw/13"
	r, f, err = resourcePostMode(path)
	if err != nil {
		t.Fatal(err)
	} else if !r || f == 0 {
		t.Fatalf(errstr, path, true, 13, r, f)
	}

	path = "foo/13"
	r, f, err = resourcePostMode(path)
	if err == nil {
		t.Fatal("resourcePostMode for 'foo/13' should fail, returned error nil")
	}
}

func serverFunc(api *api.API) testutil.TestServer {
	return NewServer(api)
}

// test the transparent resolving of multihash resource types with bzz:// scheme
//
// first upload data, and store the multihash to the resulting manifest in a resource update
// retrieving the update with the multihash should return the manifest pointing directly to the data
// and raw retrieve of that hash should return the data
func TestBzzResourceMultihash(t *testing.T) {

	srv := testutil.NewTestSwarmServer(t, serverFunc)
	defer srv.Close()

	// add the data our multihash aliased manifest will point to
	databytes := "bar"
	url := fmt.Sprintf("%s/bzz:/", srv.URL)
	resp, err := http.Post(url, "text/plain", bytes.NewReader([]byte(databytes)))
	if err != nil {
		t.Fatal(err)
	}
	defer resp.Body.Close()
	if resp.StatusCode != http.StatusOK {
		t.Fatalf("err %s", resp.Status)
	}
	b, err := ioutil.ReadAll(resp.Body)

	if err != nil {
		t.Fatal(err)
	}
	s := common.FromHex(string(b))
	mh := multihash.ToMultihash(s)

	mhHex := hexutil.Encode(mh)
	log.Info("added data", "manifest", string(b), "data", common.ToHex(mh))

	// our mutable resource "name"
	keybytes := "foo.eth"

	// create the multihash update
	url = fmt.Sprintf("%s/bzz-resource:/%s/13", srv.URL, keybytes)
	resp, err = http.Post(url, "application/octet-stream", bytes.NewReader([]byte(mhHex)))
	if err != nil {
		t.Fatal(err)
	}
	defer resp.Body.Close()
	if resp.StatusCode != http.StatusOK {
		t.Fatalf("err %s", resp.Status)
	}
	b, err = ioutil.ReadAll(resp.Body)
	if err != nil {
		t.Fatal(err)
	}
	rsrcResp := &storage.Address{}
	err = json.Unmarshal(b, rsrcResp)
	if err != nil {
		t.Fatalf("data %s could not be unmarshaled: %v", b, err)
	}

	correctManifestAddrHex := "d689648fb9e00ddc7ebcf474112d5881c5bf7dbc6e394681b1d224b11b59b5e0"
	if rsrcResp.Hex() != correctManifestAddrHex {
		t.Fatalf("Response resource key mismatch, expected '%s', got '%s'", correctManifestAddrHex, rsrcResp)
	}

	// get bzz manifest transparent resource resolve
	url = fmt.Sprintf("%s/bzz:/%s", srv.URL, rsrcResp)
	resp, err = http.Get(url)
	if err != nil {
		t.Fatal(err)
	}
	defer resp.Body.Close()
	if resp.StatusCode != http.StatusOK {
		t.Fatalf("err %s", resp.Status)
	}
	b, err = ioutil.ReadAll(resp.Body)
	if err != nil {
		t.Fatal(err)
	}
	if !bytes.Equal(b, []byte(databytes)) {
		t.Fatalf("retrieved data mismatch, expected %x, got %x", databytes, b)
	}
}

// Test resource updates using the raw update methods
func TestBzzResource(t *testing.T) {
	srv := testutil.NewTestSwarmServer(t, serverFunc)
	defer srv.Close()

	// our mutable resource "name"
	keybytes := "foo.eth"

	// data of update 1
	databytes := make([]byte, 666)
	_, err := rand.Read(databytes)
	if err != nil {
		t.Fatal(err)
	}

	// creates resource and sets update 1
	url := fmt.Sprintf("%s/bzz-resource:/%s/raw/13", srv.URL, []byte(keybytes))
	resp, err := http.Post(url, "application/octet-stream", bytes.NewReader(databytes))
	if err != nil {
		t.Fatal(err)
	}
	defer resp.Body.Close()
	if resp.StatusCode != http.StatusOK {
		t.Fatalf("err %s", resp.Status)
	}
	b, err := ioutil.ReadAll(resp.Body)
	if err != nil {
		t.Fatal(err)
	}
	rsrcResp := &storage.Address{}
	err = json.Unmarshal(b, rsrcResp)
	if err != nil {
		t.Fatalf("data %s could not be unmarshaled: %v", b, err)
	}

	correctManifestAddrHex := "d689648fb9e00ddc7ebcf474112d5881c5bf7dbc6e394681b1d224b11b59b5e0"
	if rsrcResp.Hex() != correctManifestAddrHex {
		t.Fatalf("Response resource key mismatch, expected '%s', got '%s'", correctManifestAddrHex, rsrcResp.Hex())
	}

	// get the manifest
	url = fmt.Sprintf("%s/bzz-raw:/%s", srv.URL, rsrcResp)
	resp, err = http.Get(url)
	if err != nil {
		t.Fatal(err)
	}
	defer resp.Body.Close()
	if resp.StatusCode != http.StatusOK {
		t.Fatalf("err %s", resp.Status)
	}
	b, err = ioutil.ReadAll(resp.Body)
	if err != nil {
		t.Fatal(err)
	}
	manifest := &api.Manifest{}
	err = json.Unmarshal(b, manifest)
	if err != nil {
		t.Fatal(err)
	}
	if len(manifest.Entries) != 1 {
		t.Fatalf("Manifest has %d entries", len(manifest.Entries))
	}

	correctRootKeyHex := "f667277e004e8486c7a3631fd226802430e84e9a81b6085d31f512a591ae0065"
	if manifest.Entries[0].Hash != correctRootKeyHex {
		t.Fatalf("Expected manifest path '%s', got '%s'", correctRootKeyHex, manifest.Entries[0].Hash)
	}

	// get bzz manifest transparent resource resolve
	url = fmt.Sprintf("%s/bzz:/%s", srv.URL, rsrcResp)
	resp, err = http.Get(url)
	if err != nil {
		t.Fatal(err)
	}
	defer resp.Body.Close()
	if resp.StatusCode != http.StatusOK {
		t.Fatalf("err %s", resp.Status)
	}
	b, err = ioutil.ReadAll(resp.Body)
	if err != nil {
		t.Fatal(err)
	}

	// get non-existent name, should fail
	url = fmt.Sprintf("%s/bzz-resource:/bar", srv.URL)
	resp, err = http.Get(url)
	if err != nil {
		t.Fatal(err)
	}
	resp.Body.Close()

	// get latest update (1.1) through resource directly
	log.Info("get update latest = 1.1", "addr", correctManifestAddrHex)
	url = fmt.Sprintf("%s/bzz-resource:/%s", srv.URL, correctManifestAddrHex)
	resp, err = http.Get(url)
	if err != nil {
		t.Fatal(err)
	}
	defer resp.Body.Close()
	if resp.StatusCode != http.StatusOK {
		t.Fatalf("err %s", resp.Status)
	}
	b, err = ioutil.ReadAll(resp.Body)
	if err != nil {
		t.Fatal(err)
	}
	if !bytes.Equal(databytes, b) {
		t.Fatalf("Expected body '%x', got '%x'", databytes, b)
	}

	// update 2
	log.Info("update 2")
	url = fmt.Sprintf("%s/bzz-resource:/%s/raw", srv.URL, correctManifestAddrHex)
	data := []byte("foo")
	resp, err = http.Post(url, "application/octet-stream", bytes.NewReader(data))
	if err != nil {
		t.Fatal(err)
	}
	defer resp.Body.Close()
	if resp.StatusCode != http.StatusOK {
		t.Fatalf("Update returned %s", resp.Status)
	}

	// get latest update (1.2) through resource directly
	log.Info("get update 1.2")
	url = fmt.Sprintf("%s/bzz-resource:/%s", srv.URL, correctManifestAddrHex)
	resp, err = http.Get(url)
	if err != nil {
		t.Fatal(err)
	}
	defer resp.Body.Close()
	if resp.StatusCode != http.StatusOK {
		t.Fatalf("err %s", resp.Status)
	}
	b, err = ioutil.ReadAll(resp.Body)
	if err != nil {
		t.Fatal(err)
	}
	if !bytes.Equal(data, b) {
		t.Fatalf("Expected body '%x', got '%x'", data, b)
	}

	// get latest update (1.2) with specified period
	log.Info("get update latest = 1.2")
	url = fmt.Sprintf("%s/bzz-resource:/%s/1", srv.URL, correctManifestAddrHex)
	resp, err = http.Get(url)
	if err != nil {
		t.Fatal(err)
	}
	defer resp.Body.Close()
	if resp.StatusCode != http.StatusOK {
		t.Fatalf("err %s", resp.Status)
	}
	b, err = ioutil.ReadAll(resp.Body)
	if err != nil {
		t.Fatal(err)
	}
	if !bytes.Equal(data, b) {
		t.Fatalf("Expected body '%x', got '%x'", data, b)
	}

	// get first update (1.1) with specified period and version
	log.Info("get first update 1.1")
	url = fmt.Sprintf("%s/bzz-resource:/%s/1/1", srv.URL, correctManifestAddrHex)
	resp, err = http.Get(url)
	if err != nil {
		t.Fatal(err)
	}
	defer resp.Body.Close()
	if resp.StatusCode != http.StatusOK {
		t.Fatalf("err %s", resp.Status)
	}
	b, err = ioutil.ReadAll(resp.Body)
	if err != nil {
		t.Fatal(err)
	}
	if !bytes.Equal(databytes, b) {
		t.Fatalf("Expected body '%x', got '%x'", databytes, b)
	}
}

func TestBzzGetPath(t *testing.T) {
	testBzzGetPath(false, t)
	testBzzGetPath(true, t)
}

func testBzzGetPath(encrypted bool, t *testing.T) {
	var err error

	testmanifest := []string{
		`{"entries":[{"path":"b","hash":"011b4d03dd8c01f1049143cf9c4c817e4b167f1d1b83e5c6f0f10d89ba1e7bce","contentType":"","status":0},{"path":"c","hash":"011b4d03dd8c01f1049143cf9c4c817e4b167f1d1b83e5c6f0f10d89ba1e7bce","contentType":"","status":0}]}`,
		`{"entries":[{"path":"a","hash":"011b4d03dd8c01f1049143cf9c4c817e4b167f1d1b83e5c6f0f10d89ba1e7bce","contentType":"","status":0},{"path":"b/","hash":"<key0>","contentType":"application/bzz-manifest+json","status":0}]}`,
		`{"entries":[{"path":"a/","hash":"<key1>","contentType":"application/bzz-manifest+json","status":0}]}`,
	}

	testrequests := make(map[string]int)
	testrequests["/"] = 2
	testrequests["/a/"] = 1
	testrequests["/a/b/"] = 0
	testrequests["/x"] = 0
	testrequests[""] = 0

	expectedfailrequests := []string{"", "/x"}

	reader := [3]*bytes.Reader{}

	addr := [3]storage.Address{}

	srv := testutil.NewTestSwarmServer(t, serverFunc)
	defer srv.Close()

	for i, mf := range testmanifest {
		reader[i] = bytes.NewReader([]byte(mf))
		var wait func(context.Context) error
<<<<<<< HEAD
		addr[i], wait, err = srv.FileStore.Store(context.TODO(), reader[i], int64(len(mf)), encrypted)
=======
		ctx := context.TODO()
		addr[i], wait, err = srv.FileStore.Store(ctx, reader[i], int64(len(mf)), encrypted)
>>>>>>> 18ba59df
		for j := i + 1; j < len(testmanifest); j++ {
			testmanifest[j] = strings.Replace(testmanifest[j], fmt.Sprintf("<key%v>", i), addr[i].Hex(), -1)
		}
		if err != nil {
			t.Fatal(err)
		}
<<<<<<< HEAD
		wait(context.TODO())
=======
		err = wait(ctx)
		if err != nil {
			t.Fatal(err)
		}
>>>>>>> 18ba59df
	}

	rootRef := addr[2].Hex()

	_, err = http.Get(srv.URL + "/bzz-raw:/" + rootRef + "/a")
	if err != nil {
		t.Fatalf("Failed to connect to proxy: %v", err)
	}

	for k, v := range testrequests {
		var resp *http.Response
		var respbody []byte

		url := srv.URL + "/bzz-raw:/"
		if k[:] != "" {
			url += rootRef + "/" + k[1:] + "?content_type=text/plain"
		}
		resp, err = http.Get(url)
		if err != nil {
			t.Fatalf("Request failed: %v", err)
		}
		defer resp.Body.Close()
		respbody, err = ioutil.ReadAll(resp.Body)

		if string(respbody) != testmanifest[v] {
			isexpectedfailrequest := false

			for _, r := range expectedfailrequests {
				if k[:] == r {
					isexpectedfailrequest = true
				}
			}
			if !isexpectedfailrequest {
				t.Fatalf("Response body does not match, expected: %v, got %v", testmanifest[v], string(respbody))
			}
		}
	}

	for k, v := range testrequests {
		var resp *http.Response
		var respbody []byte

		url := srv.URL + "/bzz-hash:/"
		if k[:] != "" {
			url += rootRef + "/" + k[1:]
		}
		resp, err = http.Get(url)
		if err != nil {
			t.Fatalf("Request failed: %v", err)
		}
		defer resp.Body.Close()
		respbody, err = ioutil.ReadAll(resp.Body)
		if err != nil {
			t.Fatalf("Read request body: %v", err)
		}

		if string(respbody) != addr[v].Hex() {
			isexpectedfailrequest := false

			for _, r := range expectedfailrequests {
				if k[:] == r {
					isexpectedfailrequest = true
				}
			}
			if !isexpectedfailrequest {
				t.Fatalf("Response body does not match, expected: %v, got %v", addr[v], string(respbody))
			}
		}
	}

	ref := addr[2].Hex()

	for _, c := range []struct {
		path string
		json string
		html string
	}{
		{
			path: "/",
			json: `{"common_prefixes":["a/"]}`,
			html: fmt.Sprintf("<!DOCTYPE html>\n<html>\n<head>\n  <meta http-equiv=\"Content-Type\" content=\"text/html; charset=utf-8\">\n  <meta name=\"viewport\" content=\"width=device-width, initial-scale=1\">\n\t\t<link rel=\"shortcut icon\" type=\"image/x-icon\" href=\"data:image/png;base64,iVBORw0KGgoAAAANSUhEUgAAAHsAAAB5CAYAAAAZD150AAAAAXNSR0IArs4c6QAAAAlwSFlzAAALEwAACxMBAJqcGAAAAVlpVFh0WE1MOmNvbS5hZG9iZS54bXAAAAAAADx4OnhtcG1ldGEgeG1sbnM6eD0iYWRvYmU6bnM6bWV0YS8iIHg6eG1wdGs9IlhNUCBDb3JlIDUuNC4wIj4KICAgPHJkZjpSREYgeG1sbnM6cmRmPSJodHRwOi8vd3d3LnczLm9yZy8xOTk5LzAyLzIyLXJkZi1zeW50YXgtbnMjIj4KICAgICAgPHJkZjpEZXNjcmlwdGlvbiByZGY6YWJvdXQ9IiIKICAgICAgICAgICAgeG1sbnM6dGlmZj0iaHR0cDovL25zLmFkb2JlLmNvbS90aWZmLzEuMC8iPgogICAgICAgICA8dGlmZjpPcmllbnRhdGlvbj4xPC90aWZmOk9yaWVudGF0aW9uPgogICAgICA8L3JkZjpEZXNjcmlwdGlvbj4KICAgPC9yZGY6UkRGPgo8L3g6eG1wbWV0YT4KTMInWQAAFzFJREFUeAHtnXuwJFV9x7vnzrKwIC95w/ImYFkxlZgiGswCIiCGxPhHCEIwmIemUqYwJkYrJmXlUZRa+IpAWYYEk4qJD4gJGAmoiBIxMQFRQCkXdhdCeL+fYdk7nc+ne87dvnPn0TPTPdNzmd/W2X6fc76/7/n9zjm/PrcniuYy18BcA3MNzDUw18BcA3MNzDUw18BcA3MNrGYNLERroyMAeNQ0QcbTLPxFUfaOOx4Wbd12ThRHp0TJ4s5RFF8RtVoXg/2BSeOfk12lxtc0fjva1jibItZEDf4li3u3i3sqipOPRIvRp6ssvjPvhc4Tq/y4Ab71pEXS1oqw7hw1mz8XJc2LoiQ6iTJaaTkxth0l69jXwNayOZ10AvubSQ+RrFOl8mKy7EOiRuN3UfjrUfItUaN1SbQt+lqp2m02T4payS9HSfxK8k1IGdEWkln2Xuzldd7keBunrsO1f4r9b5Mqk3zBlRUy9Ywb0TtQ6O9Tjx1JkvA8SSXfiJK5Fj1MGkf2jBYWzo9a8Y+TiQRaxnLpTnb+HuvzDerzLk4+mb9Q1v5qduPrUPvxURx/DiWeicK2W1lKdCT2Q7n+VqzuOei5m+Nnh1TsPtGahbOiaOFCrHn/vs8ud+PdbrWLOZr6vIX6PEF97uH4uW43jnpudVp2Mzo1ajV+AwPbgGJUYr4/1Or+jxSwu90R5f6QQdPnaBK603zD4LCLNJsnkusfcUXXrKfoL4MtOzxvfXegPrdGjeRjlHEVx4PrE57us11tlr0b/fKlKIq+OTqsjXulS80sO5Dtbdugfnf4Py5qxGenxEeppbez6LJpte6LFuIWlvhT3J/Pq8vNnBps2eE562t97A608G+xnZMdtMN2H+z3LSj+n9g3cNGN4Nzt9tddCZK0ncnnrChuHBElySaOH8k/mNtf5Pr3onWtL0WthfWUuA/XGGX3KHsw2ZYtqc9Rs4dIW2m4mxjwXd8+z2Y8mXXLXoDk38Eaz4c7+2VJzLvsXtrpRXa43+svh/TTIf1QSP0Rx0+Ei8u2L0RPM6i6hn77e9SFhsJzGWnLG9wgshvpeOEJnn+6nX+D8u+ck51p43hIvhyS38DhHiQJKiqDyDYfG42WeiAk3oO93uLJ3tK6P0pa1zK/vj5aSI6FtF15Zjvhvcle5F69xzMkywxdAk+US7aDgVmSbMTaaFwM0VdS8QNIQTll4TA/SdKd3kvS0oqWgRveeku0uO2NjM4v5TmDJda52/MSqyXfy3YrqXJxEDArcjB92Dvh4RdIjoC1hLJFUp6BAPMOBHQjalC5SdR6wfj3FVFjDV1Bcg698S7ka172y0+3y5DwiRncxAoC1OjSiN6LJTNQSd5MJruQnDqVLbrTB0mPkXEgetwy7oH0T2LppzOrv4bMnif/B0hPsS/pozSkketUZ8s2KPIq3OH5ONWjQVgFwSpO69KajVpVpfzHom3b3hctNHajwR5OOUbyLGt7n85B1VJPspvRydFi/Hba/gYUoFLKJlqPpmXx9ikdBRcZsHH7WLIjZT1F472TXHaFZ6dqO5Gsx0SkbmTvS7/8caYbG1CMJGt1Vciz5O5UKuRflUV31t1yJPdx2jDlp2MPw6wTsfA6ke1U47Pg1mVXqfwXyP1Bypg2dgiOXcDwKJgPZPsSknGPyoiv0wAtZlz6CERsAXB4v1tV/apsTFS/sIgP7xLfTdrMPhbfc6pWONNeN1alzF7lDTqfuTkHS3F0FzcbbHixCG/cUtLvAHBZs4Fluqsb2fnK+XpBS6fVp4Mo+7q6WGS+nmXvE8SJf0imDxKGlfTS3Pq0+61BipJc+9j7gOzI1bCoS3tKUwB51U3st9cwar+Kgeq/sR8GkWPXs+5kbwcYpy/yXWQg2U5brPtqI905yEPRttbfgm0jqVSZHbID7CyUeRc078kpo2lrSFWSbt6lWRd5dYreizdcLI1K4m9F2xa/zHEleGaP7Kzftj933ZgDuZcwc9W9q7QylWRevLeKd+d/lgMnt3I84M0XdwwnNlQCRvHVkOwiBaZh1ckskh20kfXnCQpKI1Opa9fFlxWRWsvSpoPIex1pbxIWxyvVVuv9lGFAZlxp0ohc8PgZMqpkgWFnBWeZ7DwWB3H/g/IMTGjlvoceRbDmBuu/kj2waBf0x9o2/ysvYN1n8ELmtbzFugDHrrsddlWqgy/z3Bw1WeGyNbrNjCclFl4XIagSn0Fl7IdHEQc3W0nh9aQvG2zMna7dt1sheBHK8R5IiPdlcwBbYtc5iZdWwNh3MyuITyFtIN7F0qTCrp0GGB8TLbQuixaTf+HJ+3MlTGQ3a7MTKWpgIQ0W8H2Bu1B4KaIFaeW7k/I4bRBbOBcauv0yHiE+iPvDOS7nJE7oV00rRFd8O57gPK78YMXV5Sesg3GNKgd7y0vsOKpzUKWjqkMfZoM43Xu20CGz3nw2TuOSxqGQfVhPovP3r9x3FejReKSv8gLnQ1w+ZuUtS2csf2pEW4vuLXmpfhPdGdeNd6us1sRy33RlyHPs69bXsIjwWQjGktN+WXff6eo5lZPMjfda4xZI/Ele5JxK3jSc5Cae7uYJcplOfjfv3iZf+vISy3bjy3PffkQ/2zgaeosP4nq78e25bt9Tp48S/TqZba1i+6tlNL5d1Sv3Mut23VcUP8hlRu4t57YOxPbhWNL7W/bKPHud0fpd9eJfiNSui1ztZKtw5rCxUyTduKTuQMK1J3eRHoBwR+Au8ldGIT00JgM8z5KH/XIt9VrLSqn1EgSlx/eQj4v7guS7LfdZAJjcDcf3YYjHQLVTrmEJd9WLixTDc/kyQrm12K42slU0wQ8jXLELIIq+FtW138zgah8oO5DkXN+8AoHsLhPPO4WzITkQqy3B+VqvFrKDsiE4NmDie2DPhfN5zL32mZm0HuaJx0l7ECo9hBs7FwSanyQb3rRfLtqYuHX6slrIJmoW/y/qDNOjYUjOs+Bz9rkP82UG30IdSjogd4MNgYHekoxazlIGk9yZdbIZdMX2l1pz+YqPkzvo0/kbrnivNskzZcmdDWkWyXaEjZtOp1H2mVpi+URnmlI//M1XYhRuDclpmttefTmX6iuzSDZz5XTwFbRaFdGd+dtFmCTbvrzqcimiXJkFslWq1mu/bFDEgdE0Fe1oX9K1cufs06wLxReXupPdLShSB+Xqxp1yOeqX8MHxdW6attSZbIMi9pX2y4HgsJ223kL5DtgC6evYr9OLpVDHpW3dyNaS80ERLahuBC8pL7cj6TZKrVz3rl5rV+86kU28Or6Tce56FOUaL5VVO4VRp15iXXXriqtlbLS1knq5nVZyDV8KJDqVuAhAK69CxGw4tIrpkx+9uZFlR39A/s7/ayV1tZyXQvovwcdPoC0XEYbIWBnKY+qU8KYrDXWWkZ+NR690G/H1L2DP3ykj0yryqCvZAavfUTkNZ34cJ3SRZVhjmWQzKIs3QvKlNMfvUj8Ha7WVupMdFHdU1Gy8DapdQDgu4WWRjbdJ/oEIwGXUyThA7aUOfbarPwdZhMt8voJr541T+rUCnxmV9HH6bAe0z7DG7N9x3H9BDXTZReqxJ/e5eGKqMk2y/bq+X0F6P256X1T2X2iiv4W0WndA+k2QzouP5Cjux0oLKTuv5FHIdrC4EyRfB8kfpcR/5dgR9yDxC4zvaWPcv42xzPHHoPKXXZ+OG1+ITuNN0gXUZD+SS3lcAcr3OpN30/ddx3ERa/GjtOfy3CvS5/mvoIzgxvkcxkLrI4wa/HuvYpJ+GTn+MDeLUc/lHyeI8b1g/BrHRTByW3kyabJfA0HvAOepQHDAZTDClm7SehzwXM3fP13E/rdJReRl5MmH5ZbWbJtnPylCtnrBZcd3UcVroOlyjgflG8rky8bpLxbkMeqxnHdnHiJinXmrdSHHN4SHJrGdFNmHo4A/h+RXA8p1XvmAQyA74NXNYu3xDSiEZ9Lf0AjXem13IHZ1DKtLzsBeDuYmX5b0kkFk2zXwfPIZSP4q+w/3yqjjvBj/lOd+lvNiFFeQQHY4Dhj/A4x/xslN4UKV26rJXktbfifEkbA9NNEFTCfZ+Vt4JrkYm9LSi/SRMf35aTxzOvdLWjfpRzZ/MpT8J+V9nAcZFxSSHcB4HvB+j7u13G4YO8nOZyzGT1LmJzhZBGP+2aH2bWFVyDpeCZxJoOFvUMIbKSBvyZ3l6R5NPST268M/jxr96sIWbgohye73J8lGCLsBK/Odc7d14WLehRRI8djI1818uf9CrPmzHA+aHXALXc5C9Cs8dwkY38RxP4yW1Q/jBjCeXhijpY8g5Vv2QgS58btR5eHUR0X2AZnWuJ9lB0iZxSTRj/i884dxkFeHCwO2B0H6L+JT7D7CGCFv2by4iLew3uxTUHUL9xQhWVR4jvgPwXgkzxTB2M+yA4SAcSMYLxgCY3h+4LYssq3oelr5BSj2BPbz/dWgShQhO58HFht/k77uPZzcQgoWmr+nc//HCMqcy517cWEtj2jxkJ98Hkv+R/YHNUjzU1fraTwf4rmT2B8GYxGyLSMIf3AYXY+HEuNmUpH6hWd7bssg24HJuSjgNynFl/j9BkfdKjIs2eZhf4wVJn+HGiRroycHyAI/rgZJrdfQUB7jub/nfteWF5FD2xh/i5vtHobFOCzZ1mkUjD7XU8YjuxH9CQ3+zeSuxdj6ilhZZ2VGIds8rPsC/7P6M+HzF9EHOS5S/s7cZzSrmLU0/IUffiQm4lMbo2MchWyKW4bxi9T4A+06eG1oGYXsHZiBnsgPlv0lpRkGHMaddavgqGTn86LvxUobvFrcFn2dfZU7jqwB4/FgdIRsQx4X46hk5zEEjAaeruXC0BiHI7tJf9xqvB0Dej2FhQFPvkKj7JdBtuU6bqA/jr/CgOuvUch1nhxaMoxvA+NpPFsWxjLIFop8OWbhj//Tn5e0YReWomTzoyiNC1CAo1qiXMO3qj41KovsUISjY+ar8U30zX/M/uZwYcB2PzAS3kyDIrr6oS2nT/5lkR2KCBhvBuP7OLkpXOi39aF+sgv28i5G2Q6C1pO8v0i/2C/Pzmv2ncX6z84nux9bP0KdRNLi+NexhRY1vpXjXvNgMZ7HvZ9Pn8meLRuj+VWB0RnQW8Ho92O+3wcjlzK3kO50+Y8fMIk/TTYncc3RZ9kKCEWWbdkhX7d6Lqcx32EQ5yDrCU/mZB3WfAnQ3sA559hVYSzbsnMQUoy8keObaklyJheezF/M79vP9ZImLd7R7kZueJrU795eeUzzvET7c02bqLnTGLufTmlynegZwZpsdeisYtycctUd4xJm3V0vCa7HD8r5VWBbjNOPfs/0ymvS531l+hiFOsWSdLH0slrdqxiZwqXLgWcHo/H77GsPASNQektR4uwVGPTwNipJvyvmWx2nAr0U2LvE6q4I2H7ZLyG4htu6ea6orHqMRclWYZnisq8D8is26apP56BKHUgPrTwMhIYhOkOxyjEOQ3ZQiFtXXegmn4TmfdkaQhxFuTw2tvglhEfJpcypkpUSo685/Vnj/djOPMZRyVYZkmvfeC/KcF66G8ntJKzcsh09+xkqlzVV2dD8UmLAuDtlBdKrxlk6xnHIBncq9nUq3PfNKsI3SuZbhTJUgJ+Q1OLCdLBKoikmlU6MDuIc4c8UxjLIztQh8Iz0zewZM9cKypzK2BdryT3nkaEiFW4Dxi2ziLFMsoOOtQL70KdRiIS7KmTUyJtWK8mOsJ3rG6suswGR3UiSx2j35Z8olYXRGUUl3qoKstWelXXu+hDbxyH9pWzzS4E4HCiSGn5G0SibUgeis5psx/gwJxzE6c2ckobZQLiv39YGorcyshcwVkK0laiKbPMOEoIyRrBCfx6u9do6ElaJDsIqA9+r8BHOZ0GZjHRnJ0X0OnGMRSo1AvYVj4QBzl1YgG7PxOvIZVaQeYOspRvA0UJmgWiqmYp1NTxbW4yTIlttZMRlLsv+XLduUCYQ6odeJTnMl8N5Ts2MDML4BBiduUwF4yTJzjOmC7OfykjPwpsqYBYJzuPK79cO4zTIDoQyuuZ7ZrEx9sRRu7H2adQnT1BZ+3mMfg+VgVjiAG6qGCetXJXA9Cm+n63ujBFo4opUpxuORh2dGpgZdRrDo1OXLhjTvysXo8lgjJgnjnGSZBttYoTd8+uEXpdw31ipDK0gWAi7MyEOKokx9MQoiED6xDFWTbZk2RfTP6df8y8aFPE9tEqRcFOdRYySTAg3foStYdwi8QAxqg9nJRPBWCXZAlYBD7KVOKWIErwvNJKgEK2gqli05Y0q4rEhP8B2FIw2koAxkF5FvD3FVxXZAI/vowRDnOO6Yj2D+Ui2/XnRBsOtlUrZGJ12aumVYSyTbEnVhT0Gv8bGbaHjEk0WqZiP/bmkB9c+8QEOZecxgrPUwE/A6JglWHmpGMsgOxCKu05J1jUp4Xx2VM7/NiAblBYg6br3SYhYLFuMklx1UKQSjOOSrQKcL+uy7bOqIJhsV4jlGje3zNCfr7ippBPTxhhcu93YWDIK2YFQ3E1qyaFfDufHqtAQD1ueXsT5ujh0fWUO4sy/DhhtbPbnYhsL47BkqwBaWmrJKtmKTJpkilwh9ue6Vvu4cQc44nHwdS/bumC0TmNjHIZslZkPGNSBZKq0JDa8cYMyAaOvV+vSkJcAtus0MsZBZDvN0VWGEbb9R91IpkorJMxdHcTp+vqJeCTWhuwsImCsO85hMKb4B5Ad21c4FXB0qNRdAVkts3raSB3EBfLCtc4trjrexMlZxzgw/mAf10ue5w/FbuWP+w6EYt89D8ysV0YDztvHjj3S7FKGDRPC+XBdI/kAe3d2uUeMt08AY4iDd6nCWKfaXim+u43xjn65FbHUBmPdV/FH+K+D9CPITEspS3Cf6as/CS9LxMQSqJiG2voivfjXOdbK+0nAeBIYj+TGkjG68DJxTX1ZEjD6jfOA0fFGXylCdsiAT080j4uS1tmc0CMMzDw82GdbNtl6H9aD8aG87MsLuvFhxE+IvJofU/9VHioRY6lki5HGyIfyFtOGXBjjMGQHpe3EVwTPobBXcEKLHGQ14blu27LIVgH8kUJyI7W5kH1XwYwjYoTwFCNeYlyMpZAdMPJFiRQjL5mGk1HIDiUchUJORCHHcsJ8RiF9XLJVwAIkX4tFXkl7vy1UrqTtkW2MP0N+Y2Aci2wxNtsYrxgH4zhkq09d3SHtr/zvx77hy2FkHLKZVjH4Wmx9kAI3kcroVrrVXYwHtzHuz/4IGEcmm2ljvKWNcTNlO8ceWcYle3vBzeapGPfJzFgZjKQCkQNlWLLb9XWRQOufoffygSWUeUOzeQrlngLG3cjWuhTEOBTZASNz/hTjZWVBKI/srEZ74PY2MEA6ETW4wC7MXXvVdxiytWQV8CVIvpoMeQM1Fdm9jfG1xTEWJpspqG/VUozXgO6BMhGWTbZ1M8/dUMibaPgb2O/neoqQbX7+ZMNVjAr+in0HJkUsitsqE+u0axvj8ewPwDiQbPPjQz/Jl8F4Cfu+Ri0do4VUKUfT151Fte3P7fs6AXDcc57twIT+Me2XL2L/dlIdxV8mOruN0YhkF4w9yZ4oxqrJlhy/VXRstNg4GZs/hmNjukEh3ci2TmuJat2KO7sCm/kmx8MOinhkohIwGngSo3PfHMYVZOcxXtnGWGYgpyv4SZAdCjZg8dPtgIUvJ5yqdZJtS+drDsknUMA32LdhzJKI8ZVgJA6RvoBpY1xGthiZORD4yYIiE8M4SbIDaX5o7lws4GWcIGacunEDF3yJKflvqP4o+1rGLMtOYPw1ML4cEASeEkfvvl8Qo4Gfj6X7/DdJmQbZAZ9BmRNQxOsIwX4XBVzBhR+Ei6tkG4IyjNxb38fqxwqKzLpOHLTtRRrwqnWmYYpx71WOcaYJmld+roG5BuYamGtgroG5BuYamJoG/h/ff6XOIB4wOAAAAABJRU5ErkJggg==\"/>\n\t<title>Swarm index of bzz:/%s/</title>\n</head>\n\n<body>\n  <h1>Swarm index of bzz:/%s/</h1>\n  <hr>\n  <table>\n    <thead>\n      <tr>\n\t<th>Path</th>\n\t<th>Type</th>\n\t<th>Size</th>\n      </tr>\n    </thead>\n\n    <tbody>\n      \n\t<tr>\n\t  <td><a href=\"a/\">a/</a></td>\n\t  <td>DIR</td>\n\t  <td>-</td>\n\t</tr>\n      \n\n      \n  </table>\n  <hr>\n</body>\n", ref, ref),
		},
		{
			path: "/a/",
			json: `{"common_prefixes":["a/b/"],"entries":[{"hash":"011b4d03dd8c01f1049143cf9c4c817e4b167f1d1b83e5c6f0f10d89ba1e7bce","path":"a/a","mod_time":"0001-01-01T00:00:00Z"}]}`,
			html: fmt.Sprintf("<!DOCTYPE html>\n<html>\n<head>\n  <meta http-equiv=\"Content-Type\" content=\"text/html; charset=utf-8\">\n  <meta name=\"viewport\" content=\"width=device-width, initial-scale=1\">\n\t\t<link rel=\"shortcut icon\" type=\"image/x-icon\" href=\"data:image/png;base64,iVBORw0KGgoAAAANSUhEUgAAAHsAAAB5CAYAAAAZD150AAAAAXNSR0IArs4c6QAAAAlwSFlzAAALEwAACxMBAJqcGAAAAVlpVFh0WE1MOmNvbS5hZG9iZS54bXAAAAAAADx4OnhtcG1ldGEgeG1sbnM6eD0iYWRvYmU6bnM6bWV0YS8iIHg6eG1wdGs9IlhNUCBDb3JlIDUuNC4wIj4KICAgPHJkZjpSREYgeG1sbnM6cmRmPSJodHRwOi8vd3d3LnczLm9yZy8xOTk5LzAyLzIyLXJkZi1zeW50YXgtbnMjIj4KICAgICAgPHJkZjpEZXNjcmlwdGlvbiByZGY6YWJvdXQ9IiIKICAgICAgICAgICAgeG1sbnM6dGlmZj0iaHR0cDovL25zLmFkb2JlLmNvbS90aWZmLzEuMC8iPgogICAgICAgICA8dGlmZjpPcmllbnRhdGlvbj4xPC90aWZmOk9yaWVudGF0aW9uPgogICAgICA8L3JkZjpEZXNjcmlwdGlvbj4KICAgPC9yZGY6UkRGPgo8L3g6eG1wbWV0YT4KTMInWQAAFzFJREFUeAHtnXuwJFV9x7vnzrKwIC95w/ImYFkxlZgiGswCIiCGxPhHCEIwmIemUqYwJkYrJmXlUZRa+IpAWYYEk4qJD4gJGAmoiBIxMQFRQCkXdhdCeL+fYdk7nc+ne87dvnPn0TPTPdNzmd/W2X6fc76/7/n9zjm/PrcniuYy18BcA3MNzDUw18BcA3MNzDUw18BcA3MNrGYNLERroyMAeNQ0QcbTLPxFUfaOOx4Wbd12ThRHp0TJ4s5RFF8RtVoXg/2BSeOfk12lxtc0fjva1jibItZEDf4li3u3i3sqipOPRIvRp6ssvjPvhc4Tq/y4Ab71pEXS1oqw7hw1mz8XJc2LoiQ6iTJaaTkxth0l69jXwNayOZ10AvubSQ+RrFOl8mKy7EOiRuN3UfjrUfItUaN1SbQt+lqp2m02T4payS9HSfxK8k1IGdEWkln2Xuzldd7keBunrsO1f4r9b5Mqk3zBlRUy9Ywb0TtQ6O9Tjx1JkvA8SSXfiJK5Fj1MGkf2jBYWzo9a8Y+TiQRaxnLpTnb+HuvzDerzLk4+mb9Q1v5qduPrUPvxURx/DiWeicK2W1lKdCT2Q7n+VqzuOei5m+Nnh1TsPtGahbOiaOFCrHn/vs8ud+PdbrWLOZr6vIX6PEF97uH4uW43jnpudVp2Mzo1ajV+AwPbgGJUYr4/1Or+jxSwu90R5f6QQdPnaBK603zD4LCLNJsnkusfcUXXrKfoL4MtOzxvfXegPrdGjeRjlHEVx4PrE57us11tlr0b/fKlKIq+OTqsjXulS80sO5Dtbdugfnf4Py5qxGenxEeppbez6LJpte6LFuIWlvhT3J/Pq8vNnBps2eE562t97A608G+xnZMdtMN2H+z3LSj+n9g3cNGN4Nzt9tddCZK0ncnnrChuHBElySaOH8k/mNtf5Pr3onWtL0WthfWUuA/XGGX3KHsw2ZYtqc9Rs4dIW2m4mxjwXd8+z2Y8mXXLXoDk38Eaz4c7+2VJzLvsXtrpRXa43+svh/TTIf1QSP0Rx0+Ei8u2L0RPM6i6hn77e9SFhsJzGWnLG9wgshvpeOEJnn+6nX+D8u+ck51p43hIvhyS38DhHiQJKiqDyDYfG42WeiAk3oO93uLJ3tK6P0pa1zK/vj5aSI6FtF15Zjvhvcle5F69xzMkywxdAk+US7aDgVmSbMTaaFwM0VdS8QNIQTll4TA/SdKd3kvS0oqWgRveeku0uO2NjM4v5TmDJda52/MSqyXfy3YrqXJxEDArcjB92Dvh4RdIjoC1hLJFUp6BAPMOBHQjalC5SdR6wfj3FVFjDV1Bcg698S7ka172y0+3y5DwiRncxAoC1OjSiN6LJTNQSd5MJruQnDqVLbrTB0mPkXEgetwy7oH0T2LppzOrv4bMnif/B0hPsS/pozSkketUZ8s2KPIq3OH5ONWjQVgFwSpO69KajVpVpfzHom3b3hctNHajwR5OOUbyLGt7n85B1VJPspvRydFi/Hba/gYUoFLKJlqPpmXx9ikdBRcZsHH7WLIjZT1F472TXHaFZ6dqO5Gsx0SkbmTvS7/8caYbG1CMJGt1Vciz5O5UKuRflUV31t1yJPdx2jDlp2MPw6wTsfA6ke1U47Pg1mVXqfwXyP1Bypg2dgiOXcDwKJgPZPsSknGPyoiv0wAtZlz6CERsAXB4v1tV/apsTFS/sIgP7xLfTdrMPhbfc6pWONNeN1alzF7lDTqfuTkHS3F0FzcbbHixCG/cUtLvAHBZs4Fluqsb2fnK+XpBS6fVp4Mo+7q6WGS+nmXvE8SJf0imDxKGlfTS3Pq0+61BipJc+9j7gOzI1bCoS3tKUwB51U3st9cwar+Kgeq/sR8GkWPXs+5kbwcYpy/yXWQg2U5brPtqI905yEPRttbfgm0jqVSZHbID7CyUeRc078kpo2lrSFWSbt6lWRd5dYreizdcLI1K4m9F2xa/zHEleGaP7Kzftj933ZgDuZcwc9W9q7QylWRevLeKd+d/lgMnt3I84M0XdwwnNlQCRvHVkOwiBaZh1ckskh20kfXnCQpKI1Opa9fFlxWRWsvSpoPIex1pbxIWxyvVVuv9lGFAZlxp0ohc8PgZMqpkgWFnBWeZ7DwWB3H/g/IMTGjlvoceRbDmBuu/kj2waBf0x9o2/ysvYN1n8ELmtbzFugDHrrsddlWqgy/z3Bw1WeGyNbrNjCclFl4XIagSn0Fl7IdHEQc3W0nh9aQvG2zMna7dt1sheBHK8R5IiPdlcwBbYtc5iZdWwNh3MyuITyFtIN7F0qTCrp0GGB8TLbQuixaTf+HJ+3MlTGQ3a7MTKWpgIQ0W8H2Bu1B4KaIFaeW7k/I4bRBbOBcauv0yHiE+iPvDOS7nJE7oV00rRFd8O57gPK78YMXV5Sesg3GNKgd7y0vsOKpzUKWjqkMfZoM43Xu20CGz3nw2TuOSxqGQfVhPovP3r9x3FejReKSv8gLnQ1w+ZuUtS2csf2pEW4vuLXmpfhPdGdeNd6us1sRy33RlyHPs69bXsIjwWQjGktN+WXff6eo5lZPMjfda4xZI/Ele5JxK3jSc5Cae7uYJcplOfjfv3iZf+vISy3bjy3PffkQ/2zgaeosP4nq78e25bt9Tp48S/TqZba1i+6tlNL5d1Sv3Mut23VcUP8hlRu4t57YOxPbhWNL7W/bKPHud0fpd9eJfiNSui1ztZKtw5rCxUyTduKTuQMK1J3eRHoBwR+Au8ldGIT00JgM8z5KH/XIt9VrLSqn1EgSlx/eQj4v7guS7LfdZAJjcDcf3YYjHQLVTrmEJd9WLixTDc/kyQrm12K42slU0wQ8jXLELIIq+FtW138zgah8oO5DkXN+8AoHsLhPPO4WzITkQqy3B+VqvFrKDsiE4NmDie2DPhfN5zL32mZm0HuaJx0l7ECo9hBs7FwSanyQb3rRfLtqYuHX6slrIJmoW/y/qDNOjYUjOs+Bz9rkP82UG30IdSjogd4MNgYHekoxazlIGk9yZdbIZdMX2l1pz+YqPkzvo0/kbrnivNskzZcmdDWkWyXaEjZtOp1H2mVpi+URnmlI//M1XYhRuDclpmttefTmX6iuzSDZz5XTwFbRaFdGd+dtFmCTbvrzqcimiXJkFslWq1mu/bFDEgdE0Fe1oX9K1cufs06wLxReXupPdLShSB+Xqxp1yOeqX8MHxdW6attSZbIMi9pX2y4HgsJ223kL5DtgC6evYr9OLpVDHpW3dyNaS80ERLahuBC8pL7cj6TZKrVz3rl5rV+86kU28Or6Tce56FOUaL5VVO4VRp15iXXXriqtlbLS1knq5nVZyDV8KJDqVuAhAK69CxGw4tIrpkx+9uZFlR39A/s7/ayV1tZyXQvovwcdPoC0XEYbIWBnKY+qU8KYrDXWWkZ+NR690G/H1L2DP3ykj0yryqCvZAavfUTkNZ34cJ3SRZVhjmWQzKIs3QvKlNMfvUj8Ha7WVupMdFHdU1Gy8DapdQDgu4WWRjbdJ/oEIwGXUyThA7aUOfbarPwdZhMt8voJr541T+rUCnxmV9HH6bAe0z7DG7N9x3H9BDXTZReqxJ/e5eGKqMk2y/bq+X0F6P256X1T2X2iiv4W0WndA+k2QzouP5Cjux0oLKTuv5FHIdrC4EyRfB8kfpcR/5dgR9yDxC4zvaWPcv42xzPHHoPKXXZ+OG1+ITuNN0gXUZD+SS3lcAcr3OpN30/ddx3ERa/GjtOfy3CvS5/mvoIzgxvkcxkLrI4wa/HuvYpJ+GTn+MDeLUc/lHyeI8b1g/BrHRTByW3kyabJfA0HvAOepQHDAZTDClm7SehzwXM3fP13E/rdJReRl5MmH5ZbWbJtnPylCtnrBZcd3UcVroOlyjgflG8rky8bpLxbkMeqxnHdnHiJinXmrdSHHN4SHJrGdFNmHo4A/h+RXA8p1XvmAQyA74NXNYu3xDSiEZ9Lf0AjXem13IHZ1DKtLzsBeDuYmX5b0kkFk2zXwfPIZSP4q+w/3yqjjvBj/lOd+lvNiFFeQQHY4Dhj/A4x/xslN4UKV26rJXktbfifEkbA9NNEFTCfZ+Vt4JrkYm9LSi/SRMf35aTxzOvdLWjfpRzZ/MpT8J+V9nAcZFxSSHcB4HvB+j7u13G4YO8nOZyzGT1LmJzhZBGP+2aH2bWFVyDpeCZxJoOFvUMIbKSBvyZ3l6R5NPST268M/jxr96sIWbgohye73J8lGCLsBK/Odc7d14WLehRRI8djI1818uf9CrPmzHA+aHXALXc5C9Cs8dwkY38RxP4yW1Q/jBjCeXhijpY8g5Vv2QgS58btR5eHUR0X2AZnWuJ9lB0iZxSTRj/i884dxkFeHCwO2B0H6L+JT7D7CGCFv2by4iLew3uxTUHUL9xQhWVR4jvgPwXgkzxTB2M+yA4SAcSMYLxgCY3h+4LYssq3oelr5BSj2BPbz/dWgShQhO58HFht/k77uPZzcQgoWmr+nc//HCMqcy517cWEtj2jxkJ98Hkv+R/YHNUjzU1fraTwf4rmT2B8GYxGyLSMIf3AYXY+HEuNmUpH6hWd7bssg24HJuSjgNynFl/j9BkfdKjIs2eZhf4wVJn+HGiRroycHyAI/rgZJrdfQUB7jub/nfteWF5FD2xh/i5vtHobFOCzZ1mkUjD7XU8YjuxH9CQ3+zeSuxdj6ilhZZ2VGIds8rPsC/7P6M+HzF9EHOS5S/s7cZzSrmLU0/IUffiQm4lMbo2MchWyKW4bxi9T4A+06eG1oGYXsHZiBnsgPlv0lpRkGHMaddavgqGTn86LvxUobvFrcFn2dfZU7jqwB4/FgdIRsQx4X46hk5zEEjAaeruXC0BiHI7tJf9xqvB0Dej2FhQFPvkKj7JdBtuU6bqA/jr/CgOuvUch1nhxaMoxvA+NpPFsWxjLIFop8OWbhj//Tn5e0YReWomTzoyiNC1CAo1qiXMO3qj41KovsUISjY+ar8U30zX/M/uZwYcB2PzAS3kyDIrr6oS2nT/5lkR2KCBhvBuP7OLkpXOi39aF+sgv28i5G2Q6C1pO8v0i/2C/Pzmv2ncX6z84nux9bP0KdRNLi+NexhRY1vpXjXvNgMZ7HvZ9Pn8meLRuj+VWB0RnQW8Ho92O+3wcjlzK3kO50+Y8fMIk/TTYncc3RZ9kKCEWWbdkhX7d6Lqcx32EQ5yDrCU/mZB3WfAnQ3sA559hVYSzbsnMQUoy8keObaklyJheezF/M79vP9ZImLd7R7kZueJrU795eeUzzvET7c02bqLnTGLufTmlynegZwZpsdeisYtycctUd4xJm3V0vCa7HD8r5VWBbjNOPfs/0ymvS531l+hiFOsWSdLH0slrdqxiZwqXLgWcHo/H77GsPASNQektR4uwVGPTwNipJvyvmWx2nAr0U2LvE6q4I2H7ZLyG4htu6ea6orHqMRclWYZnisq8D8is26apP56BKHUgPrTwMhIYhOkOxyjEOQ3ZQiFtXXegmn4TmfdkaQhxFuTw2tvglhEfJpcypkpUSo685/Vnj/djOPMZRyVYZkmvfeC/KcF66G8ntJKzcsh09+xkqlzVV2dD8UmLAuDtlBdKrxlk6xnHIBncq9nUq3PfNKsI3SuZbhTJUgJ+Q1OLCdLBKoikmlU6MDuIc4c8UxjLIztQh8Iz0zewZM9cKypzK2BdryT3nkaEiFW4Dxi2ziLFMsoOOtQL70KdRiIS7KmTUyJtWK8mOsJ3rG6suswGR3UiSx2j35Z8olYXRGUUl3qoKstWelXXu+hDbxyH9pWzzS4E4HCiSGn5G0SibUgeis5psx/gwJxzE6c2ckobZQLiv39YGorcyshcwVkK0laiKbPMOEoIyRrBCfx6u9do6ElaJDsIqA9+r8BHOZ0GZjHRnJ0X0OnGMRSo1AvYVj4QBzl1YgG7PxOvIZVaQeYOspRvA0UJmgWiqmYp1NTxbW4yTIlttZMRlLsv+XLduUCYQ6odeJTnMl8N5Ts2MDML4BBiduUwF4yTJzjOmC7OfykjPwpsqYBYJzuPK79cO4zTIDoQyuuZ7ZrEx9sRRu7H2adQnT1BZ+3mMfg+VgVjiAG6qGCetXJXA9Cm+n63ujBFo4opUpxuORh2dGpgZdRrDo1OXLhjTvysXo8lgjJgnjnGSZBttYoTd8+uEXpdw31ipDK0gWAi7MyEOKokx9MQoiED6xDFWTbZk2RfTP6df8y8aFPE9tEqRcFOdRYySTAg3foStYdwi8QAxqg9nJRPBWCXZAlYBD7KVOKWIErwvNJKgEK2gqli05Y0q4rEhP8B2FIw2koAxkF5FvD3FVxXZAI/vowRDnOO6Yj2D+Ui2/XnRBsOtlUrZGJ12aumVYSyTbEnVhT0Gv8bGbaHjEk0WqZiP/bmkB9c+8QEOZecxgrPUwE/A6JglWHmpGMsgOxCKu05J1jUp4Xx2VM7/NiAblBYg6br3SYhYLFuMklx1UKQSjOOSrQKcL+uy7bOqIJhsV4jlGje3zNCfr7ippBPTxhhcu93YWDIK2YFQ3E1qyaFfDufHqtAQD1ueXsT5ujh0fWUO4sy/DhhtbPbnYhsL47BkqwBaWmrJKtmKTJpkilwh9ue6Vvu4cQc44nHwdS/bumC0TmNjHIZslZkPGNSBZKq0JDa8cYMyAaOvV+vSkJcAtus0MsZBZDvN0VWGEbb9R91IpkorJMxdHcTp+vqJeCTWhuwsImCsO85hMKb4B5Ad21c4FXB0qNRdAVkts3raSB3EBfLCtc4trjrexMlZxzgw/mAf10ue5w/FbuWP+w6EYt89D8ysV0YDztvHjj3S7FKGDRPC+XBdI/kAe3d2uUeMt08AY4iDd6nCWKfaXim+u43xjn65FbHUBmPdV/FH+K+D9CPITEspS3Cf6as/CS9LxMQSqJiG2voivfjXOdbK+0nAeBIYj+TGkjG68DJxTX1ZEjD6jfOA0fFGXylCdsiAT080j4uS1tmc0CMMzDw82GdbNtl6H9aD8aG87MsLuvFhxE+IvJofU/9VHioRY6lki5HGyIfyFtOGXBjjMGQHpe3EVwTPobBXcEKLHGQ14blu27LIVgH8kUJyI7W5kH1XwYwjYoTwFCNeYlyMpZAdMPJFiRQjL5mGk1HIDiUchUJORCHHcsJ8RiF9XLJVwAIkX4tFXkl7vy1UrqTtkW2MP0N+Y2Aci2wxNtsYrxgH4zhkq09d3SHtr/zvx77hy2FkHLKZVjH4Wmx9kAI3kcroVrrVXYwHtzHuz/4IGEcmm2ljvKWNcTNlO8ceWcYle3vBzeapGPfJzFgZjKQCkQNlWLLb9XWRQOufoffygSWUeUOzeQrlngLG3cjWuhTEOBTZASNz/hTjZWVBKI/srEZ74PY2MEA6ETW4wC7MXXvVdxiytWQV8CVIvpoMeQM1Fdm9jfG1xTEWJpspqG/VUozXgO6BMhGWTbZ1M8/dUMibaPgb2O/neoqQbX7+ZMNVjAr+in0HJkUsitsqE+u0axvj8ewPwDiQbPPjQz/Jl8F4Cfu+Ri0do4VUKUfT151Fte3P7fs6AXDcc57twIT+Me2XL2L/dlIdxV8mOruN0YhkF4w9yZ4oxqrJlhy/VXRstNg4GZs/hmNjukEh3ci2TmuJat2KO7sCm/kmx8MOinhkohIwGngSo3PfHMYVZOcxXtnGWGYgpyv4SZAdCjZg8dPtgIUvJ5yqdZJtS+drDsknUMA32LdhzJKI8ZVgJA6RvoBpY1xGthiZORD4yYIiE8M4SbIDaX5o7lws4GWcIGacunEDF3yJKflvqP4o+1rGLMtOYPw1ML4cEASeEkfvvl8Qo4Gfj6X7/DdJmQbZAZ9BmRNQxOsIwX4XBVzBhR+Ei6tkG4IyjNxb38fqxwqKzLpOHLTtRRrwqnWmYYpx71WOcaYJmld+roG5BuYamGtgroG5BuYamJoG/h/ff6XOIB4wOAAAAABJRU5ErkJggg==\"/>\n\t<title>Swarm index of bzz:/%s/a/</title>\n</head>\n\n<body>\n  <h1>Swarm index of bzz:/%s/a/</h1>\n  <hr>\n  <table>\n    <thead>\n      <tr>\n\t<th>Path</th>\n\t<th>Type</th>\n\t<th>Size</th>\n      </tr>\n    </thead>\n\n    <tbody>\n      \n\t<tr>\n\t  <td><a href=\"b/\">b/</a></td>\n\t  <td>DIR</td>\n\t  <td>-</td>\n\t</tr>\n      \n\n      \n\t<tr>\n\t  <td><a href=\"a\">a</a></td>\n\t  <td></td>\n\t  <td>0</td>\n\t</tr>\n      \n  </table>\n  <hr>\n</body>\n", ref, ref),
		},
		{
			path: "/a/b/",
			json: `{"entries":[{"hash":"011b4d03dd8c01f1049143cf9c4c817e4b167f1d1b83e5c6f0f10d89ba1e7bce","path":"a/b/b","mod_time":"0001-01-01T00:00:00Z"},{"hash":"011b4d03dd8c01f1049143cf9c4c817e4b167f1d1b83e5c6f0f10d89ba1e7bce","path":"a/b/c","mod_time":"0001-01-01T00:00:00Z"}]}`,
			html: fmt.Sprintf("<!DOCTYPE html>\n<html>\n<head>\n  <meta http-equiv=\"Content-Type\" content=\"text/html; charset=utf-8\">\n  <meta name=\"viewport\" content=\"width=device-width, initial-scale=1\">\n\t\t<link rel=\"shortcut icon\" type=\"image/x-icon\" href=\"data:image/png;base64,iVBORw0KGgoAAAANSUhEUgAAAHsAAAB5CAYAAAAZD150AAAAAXNSR0IArs4c6QAAAAlwSFlzAAALEwAACxMBAJqcGAAAAVlpVFh0WE1MOmNvbS5hZG9iZS54bXAAAAAAADx4OnhtcG1ldGEgeG1sbnM6eD0iYWRvYmU6bnM6bWV0YS8iIHg6eG1wdGs9IlhNUCBDb3JlIDUuNC4wIj4KICAgPHJkZjpSREYgeG1sbnM6cmRmPSJodHRwOi8vd3d3LnczLm9yZy8xOTk5LzAyLzIyLXJkZi1zeW50YXgtbnMjIj4KICAgICAgPHJkZjpEZXNjcmlwdGlvbiByZGY6YWJvdXQ9IiIKICAgICAgICAgICAgeG1sbnM6dGlmZj0iaHR0cDovL25zLmFkb2JlLmNvbS90aWZmLzEuMC8iPgogICAgICAgICA8dGlmZjpPcmllbnRhdGlvbj4xPC90aWZmOk9yaWVudGF0aW9uPgogICAgICA8L3JkZjpEZXNjcmlwdGlvbj4KICAgPC9yZGY6UkRGPgo8L3g6eG1wbWV0YT4KTMInWQAAFzFJREFUeAHtnXuwJFV9x7vnzrKwIC95w/ImYFkxlZgiGswCIiCGxPhHCEIwmIemUqYwJkYrJmXlUZRa+IpAWYYEk4qJD4gJGAmoiBIxMQFRQCkXdhdCeL+fYdk7nc+ne87dvnPn0TPTPdNzmd/W2X6fc76/7/n9zjm/PrcniuYy18BcA3MNzDUw18BcA3MNzDUw18BcA3MNrGYNLERroyMAeNQ0QcbTLPxFUfaOOx4Wbd12ThRHp0TJ4s5RFF8RtVoXg/2BSeOfk12lxtc0fjva1jibItZEDf4li3u3i3sqipOPRIvRp6ssvjPvhc4Tq/y4Ab71pEXS1oqw7hw1mz8XJc2LoiQ6iTJaaTkxth0l69jXwNayOZ10AvubSQ+RrFOl8mKy7EOiRuN3UfjrUfItUaN1SbQt+lqp2m02T4payS9HSfxK8k1IGdEWkln2Xuzldd7keBunrsO1f4r9b5Mqk3zBlRUy9Ywb0TtQ6O9Tjx1JkvA8SSXfiJK5Fj1MGkf2jBYWzo9a8Y+TiQRaxnLpTnb+HuvzDerzLk4+mb9Q1v5qduPrUPvxURx/DiWeicK2W1lKdCT2Q7n+VqzuOei5m+Nnh1TsPtGahbOiaOFCrHn/vs8ud+PdbrWLOZr6vIX6PEF97uH4uW43jnpudVp2Mzo1ajV+AwPbgGJUYr4/1Or+jxSwu90R5f6QQdPnaBK603zD4LCLNJsnkusfcUXXrKfoL4MtOzxvfXegPrdGjeRjlHEVx4PrE57us11tlr0b/fKlKIq+OTqsjXulS80sO5Dtbdugfnf4Py5qxGenxEeppbez6LJpte6LFuIWlvhT3J/Pq8vNnBps2eE562t97A608G+xnZMdtMN2H+z3LSj+n9g3cNGN4Nzt9tddCZK0ncnnrChuHBElySaOH8k/mNtf5Pr3onWtL0WthfWUuA/XGGX3KHsw2ZYtqc9Rs4dIW2m4mxjwXd8+z2Y8mXXLXoDk38Eaz4c7+2VJzLvsXtrpRXa43+svh/TTIf1QSP0Rx0+Ei8u2L0RPM6i6hn77e9SFhsJzGWnLG9wgshvpeOEJnn+6nX+D8u+ck51p43hIvhyS38DhHiQJKiqDyDYfG42WeiAk3oO93uLJ3tK6P0pa1zK/vj5aSI6FtF15Zjvhvcle5F69xzMkywxdAk+US7aDgVmSbMTaaFwM0VdS8QNIQTll4TA/SdKd3kvS0oqWgRveeku0uO2NjM4v5TmDJda52/MSqyXfy3YrqXJxEDArcjB92Dvh4RdIjoC1hLJFUp6BAPMOBHQjalC5SdR6wfj3FVFjDV1Bcg698S7ka172y0+3y5DwiRncxAoC1OjSiN6LJTNQSd5MJruQnDqVLbrTB0mPkXEgetwy7oH0T2LppzOrv4bMnif/B0hPsS/pozSkketUZ8s2KPIq3OH5ONWjQVgFwSpO69KajVpVpfzHom3b3hctNHajwR5OOUbyLGt7n85B1VJPspvRydFi/Hba/gYUoFLKJlqPpmXx9ikdBRcZsHH7WLIjZT1F472TXHaFZ6dqO5Gsx0SkbmTvS7/8caYbG1CMJGt1Vciz5O5UKuRflUV31t1yJPdx2jDlp2MPw6wTsfA6ke1U47Pg1mVXqfwXyP1Bypg2dgiOXcDwKJgPZPsSknGPyoiv0wAtZlz6CERsAXB4v1tV/apsTFS/sIgP7xLfTdrMPhbfc6pWONNeN1alzF7lDTqfuTkHS3F0FzcbbHixCG/cUtLvAHBZs4Fluqsb2fnK+XpBS6fVp4Mo+7q6WGS+nmXvE8SJf0imDxKGlfTS3Pq0+61BipJc+9j7gOzI1bCoS3tKUwB51U3st9cwar+Kgeq/sR8GkWPXs+5kbwcYpy/yXWQg2U5brPtqI905yEPRttbfgm0jqVSZHbID7CyUeRc078kpo2lrSFWSbt6lWRd5dYreizdcLI1K4m9F2xa/zHEleGaP7Kzftj933ZgDuZcwc9W9q7QylWRevLeKd+d/lgMnt3I84M0XdwwnNlQCRvHVkOwiBaZh1ckskh20kfXnCQpKI1Opa9fFlxWRWsvSpoPIex1pbxIWxyvVVuv9lGFAZlxp0ohc8PgZMqpkgWFnBWeZ7DwWB3H/g/IMTGjlvoceRbDmBuu/kj2waBf0x9o2/ysvYN1n8ELmtbzFugDHrrsddlWqgy/z3Bw1WeGyNbrNjCclFl4XIagSn0Fl7IdHEQc3W0nh9aQvG2zMna7dt1sheBHK8R5IiPdlcwBbYtc5iZdWwNh3MyuITyFtIN7F0qTCrp0GGB8TLbQuixaTf+HJ+3MlTGQ3a7MTKWpgIQ0W8H2Bu1B4KaIFaeW7k/I4bRBbOBcauv0yHiE+iPvDOS7nJE7oV00rRFd8O57gPK78YMXV5Sesg3GNKgd7y0vsOKpzUKWjqkMfZoM43Xu20CGz3nw2TuOSxqGQfVhPovP3r9x3FejReKSv8gLnQ1w+ZuUtS2csf2pEW4vuLXmpfhPdGdeNd6us1sRy33RlyHPs69bXsIjwWQjGktN+WXff6eo5lZPMjfda4xZI/Ele5JxK3jSc5Cae7uYJcplOfjfv3iZf+vISy3bjy3PffkQ/2zgaeosP4nq78e25bt9Tp48S/TqZba1i+6tlNL5d1Sv3Mut23VcUP8hlRu4t57YOxPbhWNL7W/bKPHud0fpd9eJfiNSui1ztZKtw5rCxUyTduKTuQMK1J3eRHoBwR+Au8ldGIT00JgM8z5KH/XIt9VrLSqn1EgSlx/eQj4v7guS7LfdZAJjcDcf3YYjHQLVTrmEJd9WLixTDc/kyQrm12K42slU0wQ8jXLELIIq+FtW138zgah8oO5DkXN+8AoHsLhPPO4WzITkQqy3B+VqvFrKDsiE4NmDie2DPhfN5zL32mZm0HuaJx0l7ECo9hBs7FwSanyQb3rRfLtqYuHX6slrIJmoW/y/qDNOjYUjOs+Bz9rkP82UG30IdSjogd4MNgYHekoxazlIGk9yZdbIZdMX2l1pz+YqPkzvo0/kbrnivNskzZcmdDWkWyXaEjZtOp1H2mVpi+URnmlI//M1XYhRuDclpmttefTmX6iuzSDZz5XTwFbRaFdGd+dtFmCTbvrzqcimiXJkFslWq1mu/bFDEgdE0Fe1oX9K1cufs06wLxReXupPdLShSB+Xqxp1yOeqX8MHxdW6attSZbIMi9pX2y4HgsJ223kL5DtgC6evYr9OLpVDHpW3dyNaS80ERLahuBC8pL7cj6TZKrVz3rl5rV+86kU28Or6Tce56FOUaL5VVO4VRp15iXXXriqtlbLS1knq5nVZyDV8KJDqVuAhAK69CxGw4tIrpkx+9uZFlR39A/s7/ayV1tZyXQvovwcdPoC0XEYbIWBnKY+qU8KYrDXWWkZ+NR690G/H1L2DP3ykj0yryqCvZAavfUTkNZ34cJ3SRZVhjmWQzKIs3QvKlNMfvUj8Ha7WVupMdFHdU1Gy8DapdQDgu4WWRjbdJ/oEIwGXUyThA7aUOfbarPwdZhMt8voJr541T+rUCnxmV9HH6bAe0z7DG7N9x3H9BDXTZReqxJ/e5eGKqMk2y/bq+X0F6P256X1T2X2iiv4W0WndA+k2QzouP5Cjux0oLKTuv5FHIdrC4EyRfB8kfpcR/5dgR9yDxC4zvaWPcv42xzPHHoPKXXZ+OG1+ITuNN0gXUZD+SS3lcAcr3OpN30/ddx3ERa/GjtOfy3CvS5/mvoIzgxvkcxkLrI4wa/HuvYpJ+GTn+MDeLUc/lHyeI8b1g/BrHRTByW3kyabJfA0HvAOepQHDAZTDClm7SehzwXM3fP13E/rdJReRl5MmH5ZbWbJtnPylCtnrBZcd3UcVroOlyjgflG8rky8bpLxbkMeqxnHdnHiJinXmrdSHHN4SHJrGdFNmHo4A/h+RXA8p1XvmAQyA74NXNYu3xDSiEZ9Lf0AjXem13IHZ1DKtLzsBeDuYmX5b0kkFk2zXwfPIZSP4q+w/3yqjjvBj/lOd+lvNiFFeQQHY4Dhj/A4x/xslN4UKV26rJXktbfifEkbA9NNEFTCfZ+Vt4JrkYm9LSi/SRMf35aTxzOvdLWjfpRzZ/MpT8J+V9nAcZFxSSHcB4HvB+j7u13G4YO8nOZyzGT1LmJzhZBGP+2aH2bWFVyDpeCZxJoOFvUMIbKSBvyZ3l6R5NPST268M/jxr96sIWbgohye73J8lGCLsBK/Odc7d14WLehRRI8djI1818uf9CrPmzHA+aHXALXc5C9Cs8dwkY38RxP4yW1Q/jBjCeXhijpY8g5Vv2QgS58btR5eHUR0X2AZnWuJ9lB0iZxSTRj/i884dxkFeHCwO2B0H6L+JT7D7CGCFv2by4iLew3uxTUHUL9xQhWVR4jvgPwXgkzxTB2M+yA4SAcSMYLxgCY3h+4LYssq3oelr5BSj2BPbz/dWgShQhO58HFht/k77uPZzcQgoWmr+nc//HCMqcy517cWEtj2jxkJ98Hkv+R/YHNUjzU1fraTwf4rmT2B8GYxGyLSMIf3AYXY+HEuNmUpH6hWd7bssg24HJuSjgNynFl/j9BkfdKjIs2eZhf4wVJn+HGiRroycHyAI/rgZJrdfQUB7jub/nfteWF5FD2xh/i5vtHobFOCzZ1mkUjD7XU8YjuxH9CQ3+zeSuxdj6ilhZZ2VGIds8rPsC/7P6M+HzF9EHOS5S/s7cZzSrmLU0/IUffiQm4lMbo2MchWyKW4bxi9T4A+06eG1oGYXsHZiBnsgPlv0lpRkGHMaddavgqGTn86LvxUobvFrcFn2dfZU7jqwB4/FgdIRsQx4X46hk5zEEjAaeruXC0BiHI7tJf9xqvB0Dej2FhQFPvkKj7JdBtuU6bqA/jr/CgOuvUch1nhxaMoxvA+NpPFsWxjLIFop8OWbhj//Tn5e0YReWomTzoyiNC1CAo1qiXMO3qj41KovsUISjY+ar8U30zX/M/uZwYcB2PzAS3kyDIrr6oS2nT/5lkR2KCBhvBuP7OLkpXOi39aF+sgv28i5G2Q6C1pO8v0i/2C/Pzmv2ncX6z84nux9bP0KdRNLi+NexhRY1vpXjXvNgMZ7HvZ9Pn8meLRuj+VWB0RnQW8Ho92O+3wcjlzK3kO50+Y8fMIk/TTYncc3RZ9kKCEWWbdkhX7d6Lqcx32EQ5yDrCU/mZB3WfAnQ3sA559hVYSzbsnMQUoy8keObaklyJheezF/M79vP9ZImLd7R7kZueJrU795eeUzzvET7c02bqLnTGLufTmlynegZwZpsdeisYtycctUd4xJm3V0vCa7HD8r5VWBbjNOPfs/0ymvS531l+hiFOsWSdLH0slrdqxiZwqXLgWcHo/H77GsPASNQektR4uwVGPTwNipJvyvmWx2nAr0U2LvE6q4I2H7ZLyG4htu6ea6orHqMRclWYZnisq8D8is26apP56BKHUgPrTwMhIYhOkOxyjEOQ3ZQiFtXXegmn4TmfdkaQhxFuTw2tvglhEfJpcypkpUSo685/Vnj/djOPMZRyVYZkmvfeC/KcF66G8ntJKzcsh09+xkqlzVV2dD8UmLAuDtlBdKrxlk6xnHIBncq9nUq3PfNKsI3SuZbhTJUgJ+Q1OLCdLBKoikmlU6MDuIc4c8UxjLIztQh8Iz0zewZM9cKypzK2BdryT3nkaEiFW4Dxi2ziLFMsoOOtQL70KdRiIS7KmTUyJtWK8mOsJ3rG6suswGR3UiSx2j35Z8olYXRGUUl3qoKstWelXXu+hDbxyH9pWzzS4E4HCiSGn5G0SibUgeis5psx/gwJxzE6c2ckobZQLiv39YGorcyshcwVkK0laiKbPMOEoIyRrBCfx6u9do6ElaJDsIqA9+r8BHOZ0GZjHRnJ0X0OnGMRSo1AvYVj4QBzl1YgG7PxOvIZVaQeYOspRvA0UJmgWiqmYp1NTxbW4yTIlttZMRlLsv+XLduUCYQ6odeJTnMl8N5Ts2MDML4BBiduUwF4yTJzjOmC7OfykjPwpsqYBYJzuPK79cO4zTIDoQyuuZ7ZrEx9sRRu7H2adQnT1BZ+3mMfg+VgVjiAG6qGCetXJXA9Cm+n63ujBFo4opUpxuORh2dGpgZdRrDo1OXLhjTvysXo8lgjJgnjnGSZBttYoTd8+uEXpdw31ipDK0gWAi7MyEOKokx9MQoiED6xDFWTbZk2RfTP6df8y8aFPE9tEqRcFOdRYySTAg3foStYdwi8QAxqg9nJRPBWCXZAlYBD7KVOKWIErwvNJKgEK2gqli05Y0q4rEhP8B2FIw2koAxkF5FvD3FVxXZAI/vowRDnOO6Yj2D+Ui2/XnRBsOtlUrZGJ12aumVYSyTbEnVhT0Gv8bGbaHjEk0WqZiP/bmkB9c+8QEOZecxgrPUwE/A6JglWHmpGMsgOxCKu05J1jUp4Xx2VM7/NiAblBYg6br3SYhYLFuMklx1UKQSjOOSrQKcL+uy7bOqIJhsV4jlGje3zNCfr7ippBPTxhhcu93YWDIK2YFQ3E1qyaFfDufHqtAQD1ueXsT5ujh0fWUO4sy/DhhtbPbnYhsL47BkqwBaWmrJKtmKTJpkilwh9ue6Vvu4cQc44nHwdS/bumC0TmNjHIZslZkPGNSBZKq0JDa8cYMyAaOvV+vSkJcAtus0MsZBZDvN0VWGEbb9R91IpkorJMxdHcTp+vqJeCTWhuwsImCsO85hMKb4B5Ad21c4FXB0qNRdAVkts3raSB3EBfLCtc4trjrexMlZxzgw/mAf10ue5w/FbuWP+w6EYt89D8ysV0YDztvHjj3S7FKGDRPC+XBdI/kAe3d2uUeMt08AY4iDd6nCWKfaXim+u43xjn65FbHUBmPdV/FH+K+D9CPITEspS3Cf6as/CS9LxMQSqJiG2voivfjXOdbK+0nAeBIYj+TGkjG68DJxTX1ZEjD6jfOA0fFGXylCdsiAT080j4uS1tmc0CMMzDw82GdbNtl6H9aD8aG87MsLuvFhxE+IvJofU/9VHioRY6lki5HGyIfyFtOGXBjjMGQHpe3EVwTPobBXcEKLHGQ14blu27LIVgH8kUJyI7W5kH1XwYwjYoTwFCNeYlyMpZAdMPJFiRQjL5mGk1HIDiUchUJORCHHcsJ8RiF9XLJVwAIkX4tFXkl7vy1UrqTtkW2MP0N+Y2Aci2wxNtsYrxgH4zhkq09d3SHtr/zvx77hy2FkHLKZVjH4Wmx9kAI3kcroVrrVXYwHtzHuz/4IGEcmm2ljvKWNcTNlO8ceWcYle3vBzeapGPfJzFgZjKQCkQNlWLLb9XWRQOufoffygSWUeUOzeQrlngLG3cjWuhTEOBTZASNz/hTjZWVBKI/srEZ74PY2MEA6ETW4wC7MXXvVdxiytWQV8CVIvpoMeQM1Fdm9jfG1xTEWJpspqG/VUozXgO6BMhGWTbZ1M8/dUMibaPgb2O/neoqQbX7+ZMNVjAr+in0HJkUsitsqE+u0axvj8ewPwDiQbPPjQz/Jl8F4Cfu+Ri0do4VUKUfT151Fte3P7fs6AXDcc57twIT+Me2XL2L/dlIdxV8mOruN0YhkF4w9yZ4oxqrJlhy/VXRstNg4GZs/hmNjukEh3ci2TmuJat2KO7sCm/kmx8MOinhkohIwGngSo3PfHMYVZOcxXtnGWGYgpyv4SZAdCjZg8dPtgIUvJ5yqdZJtS+drDsknUMA32LdhzJKI8ZVgJA6RvoBpY1xGthiZORD4yYIiE8M4SbIDaX5o7lws4GWcIGacunEDF3yJKflvqP4o+1rGLMtOYPw1ML4cEASeEkfvvl8Qo4Gfj6X7/DdJmQbZAZ9BmRNQxOsIwX4XBVzBhR+Ei6tkG4IyjNxb38fqxwqKzLpOHLTtRRrwqnWmYYpx71WOcaYJmld+roG5BuYamGtgroG5BuYamJoG/h/ff6XOIB4wOAAAAABJRU5ErkJggg==\"/>\n\t<title>Swarm index of bzz:/%s/a/b/</title>\n</head>\n\n<body>\n  <h1>Swarm index of bzz:/%s/a/b/</h1>\n  <hr>\n  <table>\n    <thead>\n      <tr>\n\t<th>Path</th>\n\t<th>Type</th>\n\t<th>Size</th>\n      </tr>\n    </thead>\n\n    <tbody>\n      \n\n      \n\t<tr>\n\t  <td><a href=\"b\">b</a></td>\n\t  <td></td>\n\t  <td>0</td>\n\t</tr>\n      \n\t<tr>\n\t  <td><a href=\"c\">c</a></td>\n\t  <td></td>\n\t  <td>0</td>\n\t</tr>\n      \n  </table>\n  <hr>\n</body>\n", ref, ref),
		},
		{
			path: "/x",
		},
		{
			path: "",
		},
	} {
		k := c.path
		url := srv.URL + "/bzz-list:/"
		if k[:] != "" {
			url += rootRef + "/" + k[1:]
		}
		t.Run("json list "+c.path, func(t *testing.T) {
			resp, err := http.Get(url)
			if err != nil {
				t.Fatalf("HTTP request: %v", err)
			}
			defer resp.Body.Close()
			respbody, err := ioutil.ReadAll(resp.Body)
			if err != nil {
				t.Fatalf("Read response body: %v", err)
			}

			body := strings.TrimSpace(string(respbody))
			if body != c.json {
				isexpectedfailrequest := false

				for _, r := range expectedfailrequests {
					if k[:] == r {
						isexpectedfailrequest = true
					}
				}
				if !isexpectedfailrequest {
					t.Errorf("Response list body %q does not match, expected: %v, got %v", k, c.json, body)
				}
			}
		})
		t.Run("html list "+c.path, func(t *testing.T) {
			req, err := http.NewRequest(http.MethodGet, url, nil)
			if err != nil {
				t.Fatalf("New request: %v", err)
			}
			req.Header.Set("Accept", "text/html")
			resp, err := http.DefaultClient.Do(req)
			if err != nil {
				t.Fatalf("HTTP request: %v", err)
			}
			defer resp.Body.Close()
			respbody, err := ioutil.ReadAll(resp.Body)
			if err != nil {
				t.Fatalf("Read response body: %v", err)
			}

			if string(respbody) != c.html {
				isexpectedfailrequest := false

				for _, r := range expectedfailrequests {
					if k[:] == r {
						isexpectedfailrequest = true
					}
				}
				if !isexpectedfailrequest {
					t.Errorf("Response list body %q does not match, expected: %q, got %q", k, c.html, string(respbody))
				}
			}
		})
	}

	nonhashtests := []string{
		srv.URL + "/bzz:/name",
		srv.URL + "/bzz-immutable:/nonhash",
		srv.URL + "/bzz-raw:/nonhash",
		srv.URL + "/bzz-list:/nonhash",
		srv.URL + "/bzz-hash:/nonhash",
	}

	nonhashresponses := []string{
		"cannot resolve name: no DNS to resolve name: &#34;name&#34;",
		"cannot resolve nonhash: immutable address not a content hash: &#34;nonhash&#34;",
		"cannot resolve nonhash: no DNS to resolve name: &#34;nonhash&#34;",
		"cannot resolve nonhash: no DNS to resolve name: &#34;nonhash&#34;",
		"cannot resolve nonhash: no DNS to resolve name: &#34;nonhash&#34;",
	}

	for i, url := range nonhashtests {
		var resp *http.Response
		var respbody []byte

		resp, err = http.Get(url)

		if err != nil {
			t.Fatalf("Request failed: %v", err)
		}
		defer resp.Body.Close()
		respbody, err = ioutil.ReadAll(resp.Body)
		if err != nil {
			t.Fatalf("ReadAll failed: %v", err)
		}
		if !strings.Contains(string(respbody), nonhashresponses[i]) {
			t.Fatalf("Non-Hash response body does not match, expected: %v, got: %v", nonhashresponses[i], string(respbody))
		}
	}
}

// TestBzzRootRedirect tests that getting the root path of a manifest without
// a trailing slash gets redirected to include the trailing slash so that
// relative URLs work as expected.
func TestBzzRootRedirect(t *testing.T) {
	testBzzRootRedirect(false, t)
}
func TestBzzRootRedirectEncrypted(t *testing.T) {
	testBzzRootRedirect(true, t)
}

func testBzzRootRedirect(toEncrypt bool, t *testing.T) {
	srv := testutil.NewTestSwarmServer(t, serverFunc)
	defer srv.Close()

	// create a manifest with some data at the root path
	client := swarm.NewClient(srv.URL)
	data := []byte("data")
	file := &swarm.File{
		ReadCloser: ioutil.NopCloser(bytes.NewReader(data)),
		ManifestEntry: api.ManifestEntry{
			Path:        "",
			ContentType: "text/plain",
			Size:        int64(len(data)),
		},
	}
	hash, err := client.Upload(file, "", toEncrypt)
	if err != nil {
		t.Fatal(err)
	}

	// define a CheckRedirect hook which ensures there is only a single
	// redirect to the correct URL
	redirected := false
	httpClient := http.Client{
		CheckRedirect: func(req *http.Request, via []*http.Request) error {
			if redirected {
				return errors.New("too many redirects")
			}
			redirected = true
			expectedPath := "/bzz:/" + hash + "/"
			if req.URL.Path != expectedPath {
				return fmt.Errorf("expected redirect to %q, got %q", expectedPath, req.URL.Path)
			}
			return nil
		},
	}

	// perform the GET request and assert the response
	res, err := httpClient.Get(srv.URL + "/bzz:/" + hash)
	if err != nil {
		t.Fatal(err)
	}
	defer res.Body.Close()
	if !redirected {
		t.Fatal("expected GET /bzz:/<hash> to redirect to /bzz:/<hash>/ but it didn't")
	}
	gotData, err := ioutil.ReadAll(res.Body)
	if err != nil {
		t.Fatal(err)
	}
	if !bytes.Equal(gotData, data) {
		t.Fatalf("expected response to equal %q, got %q", data, gotData)
	}
}

func TestMethodsNotAllowed(t *testing.T) {
	srv := testutil.NewTestSwarmServer(t, serverFunc)
	defer srv.Close()
	databytes := "bar"
	for _, c := range []struct {
		url  string
		code int
	}{
		{
			url:  fmt.Sprintf("%s/bzz-list:/", srv.URL),
			code: 405,
		}, {
			url:  fmt.Sprintf("%s/bzz-hash:/", srv.URL),
			code: 405,
		},
		{
			url:  fmt.Sprintf("%s/bzz-immutable:/", srv.URL),
			code: 405,
		},
	} {
		res, _ := http.Post(c.url, "text/plain", bytes.NewReader([]byte(databytes)))
		if res.StatusCode != c.code {
			t.Fatal("should have failed")
		}
	}

}<|MERGE_RESOLUTION|>--- conflicted
+++ resolved
@@ -384,26 +384,18 @@
 	for i, mf := range testmanifest {
 		reader[i] = bytes.NewReader([]byte(mf))
 		var wait func(context.Context) error
-<<<<<<< HEAD
-		addr[i], wait, err = srv.FileStore.Store(context.TODO(), reader[i], int64(len(mf)), encrypted)
-=======
 		ctx := context.TODO()
 		addr[i], wait, err = srv.FileStore.Store(ctx, reader[i], int64(len(mf)), encrypted)
->>>>>>> 18ba59df
+		if err != nil {
+			t.Fatal(err)
+		}
 		for j := i + 1; j < len(testmanifest); j++ {
 			testmanifest[j] = strings.Replace(testmanifest[j], fmt.Sprintf("<key%v>", i), addr[i].Hex(), -1)
 		}
-		if err != nil {
-			t.Fatal(err)
-		}
-<<<<<<< HEAD
-		wait(context.TODO())
-=======
 		err = wait(ctx)
 		if err != nil {
 			t.Fatal(err)
 		}
->>>>>>> 18ba59df
 	}
 
 	rootRef := addr[2].Hex()
