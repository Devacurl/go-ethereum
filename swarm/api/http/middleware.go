package http

import (
	"fmt"
	"net/http"
	"runtime/debug"
	"strings"

	"github.com/ethereum/go-ethereum/metrics"
	"github.com/ethereum/go-ethereum/swarm/api"
	"github.com/ethereum/go-ethereum/swarm/log"
	"github.com/ethereum/go-ethereum/swarm/sctx"
	"github.com/ethereum/go-ethereum/swarm/spancontext"
	"github.com/pborman/uuid"
)

// Adapt chains h (main request handler) main handler to adapters (middleware handlers)
// Please note that the order of execution for `adapters` is FIFO (adapters[0] will be executed first)
func Adapt(h http.Handler, adapters ...Adapter) http.Handler {
	for i := range adapters {
		adapter := adapters[len(adapters)-1-i]
		h = adapter(h)
	}
	return h
}

type Adapter func(http.Handler) http.Handler

func SetRequestID(h http.Handler) http.Handler {
	return http.HandlerFunc(func(w http.ResponseWriter, r *http.Request) {
		r = r.WithContext(SetRUID(r.Context(), uuid.New()[:8]))
		metrics.GetOrRegisterCounter(fmt.Sprintf("http.request.%s", r.Method), nil).Inc(1)
		log.Info("created ruid for request", "ruid", GetRUID(r.Context()), "method", r.Method, "url", r.RequestURI)

		h.ServeHTTP(w, r)
	})
}

func SetRequestHost(h http.Handler) http.Handler {
	return http.HandlerFunc(func(w http.ResponseWriter, r *http.Request) {
		r = r.WithContext(sctx.SetHost(r.Context(), r.Host))
		log.Info("setting request host", "ruid", GetRUID(r.Context()), "host", sctx.GetHost(r.Context()))

		h.ServeHTTP(w, r)
	})
}

func ParseURI(h http.Handler) http.Handler {
	return http.HandlerFunc(func(w http.ResponseWriter, r *http.Request) {
		uri, err := api.Parse(strings.TrimLeft(r.URL.Path, "/"))
		if err != nil {
			w.WriteHeader(http.StatusBadRequest)
			RespondError(w, r, fmt.Sprintf("invalid URI %q", r.URL.Path), http.StatusBadRequest)
			return
		}
		if uri.Addr != "" && strings.HasPrefix(uri.Addr, "0x") {
			uri.Addr = strings.TrimPrefix(uri.Addr, "0x")

			msg := fmt.Sprintf(`The requested hash seems to be prefixed with '0x'. You will be redirected to the correct URL within 5 seconds.<br/>
			Please click <a href='%[1]s'>here</a> if your browser does not redirect you within 5 seconds.<script>setTimeout("location.href='%[1]s';",5000);</script>`, "/"+uri.String())
			w.WriteHeader(http.StatusNotFound)
			w.Write([]byte(msg))
			return
		}

		ctx := r.Context()
		r = r.WithContext(SetURI(ctx, uri))
		log.Debug("parsed request path", "ruid", GetRUID(r.Context()), "method", r.Method, "uri.Addr", uri.Addr, "uri.Path", uri.Path, "uri.Scheme", uri.Scheme)

		h.ServeHTTP(w, r)
	})
}

func InitLoggingResponseWriter(h http.Handler) http.Handler {
	return http.HandlerFunc(func(w http.ResponseWriter, r *http.Request) {
		writer := newLoggingResponseWriter(w)
		h.ServeHTTP(writer, r)
<<<<<<< HEAD
		log.Info("request served", "ruid", GetRUID(r.Context()), "code", writer.statusCode)
=======
		log.Debug("request served", "ruid", GetRUID(r.Context()), "code", writer.statusCode)
>>>>>>> 2993fb51
	})
}

func InstrumentOpenTracing(h http.Handler) http.Handler {
	return http.HandlerFunc(func(w http.ResponseWriter, r *http.Request) {
		uri := GetURI(r.Context())
		if uri == nil || r.Method == "" || (uri != nil && uri.Scheme == "") {
			h.ServeHTTP(w, r) // soft fail
			return
		}
		spanName := fmt.Sprintf("http.%s.%s", r.Method, uri.Scheme)
		ctx, sp := spancontext.StartSpan(r.Context(), spanName)
		defer sp.Finish()
		h.ServeHTTP(w, r.WithContext(ctx))
	})
}

func RecoverPanic(h http.Handler) http.Handler {
	return http.HandlerFunc(func(w http.ResponseWriter, r *http.Request) {
		defer func() {
			if err := recover(); err != nil {
				log.Error("panic recovery!", "stack trace", string(debug.Stack()), "url", r.URL.String(), "headers", r.Header)
			}
		}()
		h.ServeHTTP(w, r)
	})
}<|MERGE_RESOLUTION|>--- conflicted
+++ resolved
@@ -75,11 +75,7 @@
 	return http.HandlerFunc(func(w http.ResponseWriter, r *http.Request) {
 		writer := newLoggingResponseWriter(w)
 		h.ServeHTTP(writer, r)
-<<<<<<< HEAD
-		log.Info("request served", "ruid", GetRUID(r.Context()), "code", writer.statusCode)
-=======
 		log.Debug("request served", "ruid", GetRUID(r.Context()), "code", writer.statusCode)
->>>>>>> 2993fb51
 	})
 }
 
