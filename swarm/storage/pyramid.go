// Copyright 2016 The go-ethereum Authors
// This file is part of the go-ethereum library.
//
// The go-ethereum library is free software: you can redistribute it and/or modify
// it under the terms of the GNU Lesser General Public License as published by
// the Free Software Foundation, either version 3 of the License, or
// (at your option) any later version.
//
// The go-ethereum library is distributed in the hope that it will be useful,
// but WITHOUT ANY WARRANTY; without even the implied warranty of
// MERCHANTABILITY or FITNESS FOR A PARTICULAR PURPOSE. See the
// GNU Lesser General Public License for more details.
//
// You should have received a copy of the GNU Lesser General Public License
// along with the go-ethereum library. If not, see <http://www.gnu.org/licenses/>.

package storage

import (
	"context"
	"encoding/binary"
	"errors"
	"io"
	"io/ioutil"
	"sync"
	"time"

	"github.com/ethereum/go-ethereum/log"
)

/*
   The main idea of a pyramid chunker is to process the input data without knowing the entire size apriori.
   For this to be achieved, the chunker tree is built from the ground up until the data is exhausted.
   This opens up new aveneus such as easy append and other sort of modifications to the tree thereby avoiding
   duplication of data chunks.


   Below is an example of a two level chunks tree. The leaf chunks are called data chunks and all the above
   chunks are called tree chunks. The tree chunk above data chunks is level 0 and so on until it reaches
   the root tree chunk.



                                            T10                                        <- Tree chunk lvl1
                                            |
                  __________________________|_____________________________
                 /                  |                   |                \
                /                   |                   \                 \
            __T00__             ___T01__           ___T02__           ___T03__         <- Tree chunks lvl 0
           / /     \           / /      \         / /      \         / /      \
          / /       \         / /        \       / /       \        / /        \
         D1 D2 ... D128	     D1 D2 ... D128     D1 D2 ... D128     D1 D2 ... D128      <-  Data Chunks


    The split function continuously read the data and creates data chunks and send them to storage.
    When certain no of data chunks are created (defaultBranches), a signal is sent to create a tree
    entry. When the level 0 tree entries reaches certain threshold (defaultBranches), another signal
    is sent to a tree entry one level up.. and so on... until only the data is exhausted AND only one
    tree entry is present in certain level. The key of tree entry is given out as the rootAddress of the file.

*/

var (
	errLoadingTreeRootChunk = errors.New("LoadTree Error: Could not load root chunk")
	errLoadingTreeChunk     = errors.New("LoadTree Error: Could not load chunk")
)

const (
	ChunkProcessors = 8
	splitTimeout    = time.Minute * 5
)

const (
	DataChunk = 0
	TreeChunk = 1
)

type PyramidSplitterParams struct {
	SplitterParams
	getter Getter
}

<<<<<<< HEAD
func NewPyramidSplitterParams(key Address, reader io.Reader, putter Putter, getter Getter, chunkSize int64) *PyramidSplitterParams {
=======
func NewPyramidSplitterParams(addr Address, reader io.Reader, putter Putter, getter Getter, chunkSize int64) *PyramidSplitterParams {
>>>>>>> 63a334fe
	hashSize := putter.RefSize()
	return &PyramidSplitterParams{
		SplitterParams: SplitterParams{
			ChunkerParams: ChunkerParams{
				chunkSize: chunkSize,
				hashSize:  hashSize,
			},
			reader: reader,
			putter: putter,
			addr:   addr,
		},
		getter: getter,
	}
}

/*
	When splitting, data is given as a SectionReader, and the key is a hashSize long byte slice (Address), the root hash of the entire content will fill this once processing finishes.
	New chunks to store are store using the putter which the caller provides.
*/
<<<<<<< HEAD
func PyramidSplit(ctx context.Context, reader io.Reader, putter Putter, getter Getter) (Address, func(context.Context) error, error) {
	return NewPyramidSplitter(NewPyramidSplitterParams(nil, reader, putter, getter, DefaultChunkSize)).Split(ctx)
}

func PyramidAppend(ctx context.Context, key Address, reader io.Reader, putter Putter, getter Getter) (Address, func(context.Context) error, error) {
	return NewPyramidSplitter(NewPyramidSplitterParams(key, reader, putter, getter, DefaultChunkSize)).Append()
=======
func PyramidSplit(reader io.Reader, putter Putter, getter Getter) (Address, func(), error) {
	return NewPyramidSplitter(NewPyramidSplitterParams(nil, reader, putter, getter, DefaultChunkSize)).Split()
}

func PyramidAppend(addr Address, reader io.Reader, putter Putter, getter Getter) (Address, func(), error) {
	return NewPyramidSplitter(NewPyramidSplitterParams(addr, reader, putter, getter, DefaultChunkSize)).Append()
>>>>>>> 63a334fe
}

// Entry to create a tree node
type TreeEntry struct {
	level         int
	branchCount   int64
	subtreeSize   uint64
	chunk         []byte
	key           []byte
	index         int  // used in append to indicate the index of existing tree entry
	updatePending bool // indicates if the entry is loaded from existing tree
}

func NewTreeEntry(pyramid *PyramidChunker) *TreeEntry {
	return &TreeEntry{
		level:         0,
		branchCount:   0,
		subtreeSize:   0,
		chunk:         make([]byte, pyramid.chunkSize+8),
		key:           make([]byte, pyramid.hashSize),
		index:         0,
		updatePending: false,
	}
}

// Used by the hash processor to create a data/tree chunk and send to storage
type chunkJob struct {
	key      Address
	chunk    []byte
	parentWg *sync.WaitGroup
}

type PyramidChunker struct {
	chunkSize   int64
	hashSize    int64
	branches    int64
	reader      io.Reader
	putter      Putter
	getter      Getter
	key         Address
	workerCount int64
	workerLock  sync.RWMutex
	jobC        chan *chunkJob
	wg          *sync.WaitGroup
	errC        chan error
	quitC       chan bool
	rootAddress []byte
	chunkLevel  [][]*TreeEntry
	ctx         context.Context
}

func NewPyramidSplitter(params *PyramidSplitterParams) (self *PyramidChunker) {
	self = &PyramidChunker{}
	self.reader = params.reader
	self.hashSize = params.hashSize
	self.branches = params.chunkSize / self.hashSize
	self.chunkSize = self.hashSize * self.branches
	self.putter = params.putter
	self.getter = params.getter
	self.key = params.addr
	self.workerCount = 0
	self.jobC = make(chan *chunkJob, 2*ChunkProcessors)
	self.wg = &sync.WaitGroup{}
	self.errC = make(chan error)
	self.quitC = make(chan bool)
	self.rootAddress = make([]byte, self.hashSize)
	self.chunkLevel = make([][]*TreeEntry, self.branches)
	return
}

<<<<<<< HEAD
func (self *PyramidChunker) Join(ctx context.Context, key Address, getter Getter, depth int) LazySectionReader {
=======
func (self *PyramidChunker) Join(addr Address, getter Getter, depth int) LazySectionReader {
>>>>>>> 63a334fe
	return &LazyChunkReader{
		key:       addr,
		depth:     depth,
		chunkSize: self.chunkSize,
		branches:  self.branches,
		hashSize:  self.hashSize,
		getter:    getter,
	}
}

func (self *PyramidChunker) incrementWorkerCount() {
	self.workerLock.Lock()
	defer self.workerLock.Unlock()
	self.workerCount += 1
}

func (self *PyramidChunker) getWorkerCount() int64 {
	self.workerLock.Lock()
	defer self.workerLock.Unlock()
	return self.workerCount
}

func (self *PyramidChunker) decrementWorkerCount() {
	self.workerLock.Lock()
	defer self.workerLock.Unlock()
	self.workerCount -= 1
}

<<<<<<< HEAD
func (self *PyramidChunker) Split(ctx context.Context) (k Address, wait func(context.Context) error, err error) {
=======
func (self *PyramidChunker) Split() (k Address, wait func(), err error) {
>>>>>>> 63a334fe
	log.Debug("pyramid.chunker: Split()")

	self.wg.Add(1)
	self.prepareChunks(false)

	// closes internal error channel if all subprocesses in the workgroup finished
	go func() {

		// waiting for all chunks to finish
		self.wg.Wait()

		//We close errC here because this is passed down to 8 parallel routines underneath.
		// if a error happens in one of them.. that particular routine raises error...
		// once they all complete successfully, the control comes back and we can safely close this here.
		close(self.errC)
	}()

	defer close(self.quitC)
	defer self.putter.Close()

	select {
	case err := <-self.errC:
		if err != nil {
			return nil, nil, err
		}
	case <-ctx.Done():
		_ = self.putter.Wait(ctx) //???
		return nil, nil, ctx.Err()
	}
	return self.rootAddress, self.putter.Wait, nil

}

<<<<<<< HEAD
func (self *PyramidChunker) Append() (k Address, wait func(context.Context) error, err error) {
=======
func (self *PyramidChunker) Append() (k Address, wait func(), err error) {
>>>>>>> 63a334fe
	log.Debug("pyramid.chunker: Append()")
	// Load the right most unfinished tree chunks in every level
	self.loadTree()

	self.wg.Add(1)
	self.prepareChunks(true)

	// closes internal error channel if all subprocesses in the workgroup finished
	go func() {

		// waiting for all chunks to finish
		self.wg.Wait()

		close(self.errC)
	}()

	defer close(self.quitC)
	defer self.putter.Close()

	select {
	case err := <-self.errC:
		if err != nil {
			return nil, nil, err
		}
	case <-time.NewTimer(splitTimeout).C:
	}

	return self.rootAddress, self.putter.Wait, nil

}

func (self *PyramidChunker) processor(id int64) {
	defer self.decrementWorkerCount()
	for {
		select {

		case job, ok := <-self.jobC:
			if !ok {
				return
			}
			self.processChunk(id, job)
		case <-self.quitC:
			return
		}
	}
}

func (self *PyramidChunker) processChunk(id int64, job *chunkJob) {
	log.Debug("pyramid.chunker: processChunk()", "id", id)

	ref, err := self.putter.Put(job.chunk)
	if err != nil {
		select {
		case self.errC <- err:
		case <-self.quitC:
		}
	}

	// report hash of this chunk one level up (keys corresponds to the proper subslice of the parent chunk)
	copy(job.key, ref)

	// send off new chunk to storage
	job.parentWg.Done()
}

func (self *PyramidChunker) loadTree() error {
	log.Debug("pyramid.chunker: loadTree()")
	// Get the root chunk to get the total size
	chunkData, err := self.getter.Get(self.ctx, Reference(self.key))
	if err != nil {
		return errLoadingTreeRootChunk
	}
	chunkSize := int64(chunkData.Size())
	log.Trace("pyramid.chunker: root chunk", "chunk.Size", chunkSize, "self.chunkSize", self.chunkSize)

	//if data size is less than a chunk... add a parent with update as pending
	if chunkSize <= self.chunkSize {
		newEntry := &TreeEntry{
			level:         0,
			branchCount:   1,
			subtreeSize:   uint64(chunkSize),
			chunk:         make([]byte, self.chunkSize+8),
			key:           make([]byte, self.hashSize),
			index:         0,
			updatePending: true,
		}
		copy(newEntry.chunk[8:], self.key)
		self.chunkLevel[0] = append(self.chunkLevel[0], newEntry)
		return nil
	}

	var treeSize int64
	var depth int
	treeSize = self.chunkSize
	for ; treeSize < chunkSize; treeSize *= self.branches {
		depth++
	}
	log.Trace("pyramid.chunker", "depth", depth)

	// Add the root chunk entry
	branchCount := int64(len(chunkData)-8) / self.hashSize
	newEntry := &TreeEntry{
		level:         depth - 1,
		branchCount:   branchCount,
		subtreeSize:   uint64(chunkSize),
		chunk:         chunkData,
		key:           self.key,
		index:         0,
		updatePending: true,
	}
	self.chunkLevel[depth-1] = append(self.chunkLevel[depth-1], newEntry)

	// Add the rest of the tree
	for lvl := depth - 1; lvl >= 1; lvl-- {

		//TODO(jmozah): instead of loading finished branches and then trim in the end,
		//avoid loading them in the first place
		for _, ent := range self.chunkLevel[lvl] {
			branchCount = int64(len(ent.chunk)-8) / self.hashSize
			for i := int64(0); i < branchCount; i++ {
				key := ent.chunk[8+(i*self.hashSize) : 8+((i+1)*self.hashSize)]
				newChunkData, err := self.getter.Get(self.ctx, Reference(key))
				if err != nil {
					return errLoadingTreeChunk
				}
				newChunkSize := newChunkData.Size()
				bewBranchCount := int64(len(newChunkData)-8) / self.hashSize
				newEntry := &TreeEntry{
					level:         lvl - 1,
					branchCount:   bewBranchCount,
					subtreeSize:   uint64(newChunkSize),
					chunk:         newChunkData,
					key:           key,
					index:         0,
					updatePending: true,
				}
				self.chunkLevel[lvl-1] = append(self.chunkLevel[lvl-1], newEntry)

			}

			// We need to get only the right most unfinished branch.. so trim all finished branches
			if int64(len(self.chunkLevel[lvl-1])) >= self.branches {
				self.chunkLevel[lvl-1] = nil
			}
		}
	}

	return nil
}

func (self *PyramidChunker) prepareChunks(isAppend bool) {
	log.Debug("pyramid.chunker: prepareChunks", "isAppend", isAppend)
	defer self.wg.Done()

	chunkWG := &sync.WaitGroup{}

	self.incrementWorkerCount()

	go self.processor(self.workerCount)

	parent := NewTreeEntry(self)
	var unfinishedChunkData ChunkData
	var unfinishedChunkSize uint64

	if isAppend && len(self.chunkLevel[0]) != 0 {
		lastIndex := len(self.chunkLevel[0]) - 1
		ent := self.chunkLevel[0][lastIndex]

		if ent.branchCount < self.branches {
			parent = &TreeEntry{
				level:         0,
				branchCount:   ent.branchCount,
				subtreeSize:   ent.subtreeSize,
				chunk:         ent.chunk,
				key:           ent.key,
				index:         lastIndex,
				updatePending: true,
			}

			lastBranch := parent.branchCount - 1
			lastAddress := parent.chunk[8+lastBranch*self.hashSize : 8+(lastBranch+1)*self.hashSize]

			var err error
			unfinishedChunkData, err = self.getter.Get(self.ctx, lastAddress)
			if err != nil {
				self.errC <- err
			}
			unfinishedChunkSize = unfinishedChunkData.Size()
			if unfinishedChunkSize < uint64(self.chunkSize) {
				parent.subtreeSize = parent.subtreeSize - unfinishedChunkSize
				parent.branchCount = parent.branchCount - 1
			} else {
				unfinishedChunkData = nil
			}
		}
	}

	for index := 0; ; index++ {
		var err error
		chunkData := make([]byte, self.chunkSize+8)

		var readBytes int

		if unfinishedChunkData != nil {
			copy(chunkData, unfinishedChunkData)
			readBytes += int(unfinishedChunkSize)
			unfinishedChunkData = nil
			log.Trace("pyramid.chunker: found unfinished chunk", "readBytes", readBytes)
		}

		var res []byte
		res, err = ioutil.ReadAll(io.LimitReader(self.reader, int64(len(chunkData)-(8+readBytes))))

		// hack for ioutil.ReadAll:
		// a successful call to ioutil.ReadAll returns err == nil, not err == EOF, whereas we
		// want to propagate the io.EOF error
		if len(res) == 0 && err == nil {
			err = io.EOF
		}
		copy(chunkData[8+readBytes:], res)

		readBytes += len(res)
		log.Trace("pyramid.chunker: copied all data", "readBytes", readBytes)

		if err != nil {
			if err == io.EOF || err == io.ErrUnexpectedEOF {
				if parent.branchCount == 1 {
					// Data is exactly one chunk.. pick the last chunk key as root
					chunkWG.Wait()
					lastChunksAddress := parent.chunk[8 : 8+self.hashSize]
					copy(self.rootAddress, lastChunksAddress)
					break
				}
			} else {
				close(self.quitC)
				break
			}
		}

		// Data ended in chunk boundary.. just signal to start bulding tree
		if readBytes == 0 {
			self.buildTree(isAppend, parent, chunkWG, true)
			break
		} else {
			pkey := self.enqueueDataChunk(chunkData, uint64(readBytes), parent, chunkWG)

			// update tree related parent data structures
			parent.subtreeSize += uint64(readBytes)
			parent.branchCount++

			// Data got exhausted... signal to send any parent tree related chunks
			if int64(readBytes) < self.chunkSize {

				// only one data chunk .. so dont add any parent chunk
				if parent.branchCount <= 1 {
					chunkWG.Wait()
					copy(self.rootAddress, pkey)
					break
				}

				self.buildTree(isAppend, parent, chunkWG, true)
				break
			}

			if parent.branchCount == self.branches {
				self.buildTree(isAppend, parent, chunkWG, false)
				parent = NewTreeEntry(self)
			}

		}

		workers := self.getWorkerCount()
		if int64(len(self.jobC)) > workers && workers < ChunkProcessors {
			self.incrementWorkerCount()
			go self.processor(self.workerCount)
		}

	}

}

func (self *PyramidChunker) buildTree(isAppend bool, ent *TreeEntry, chunkWG *sync.WaitGroup, last bool) {
	chunkWG.Wait()
	self.enqueueTreeChunk(ent, chunkWG, last)

	compress := false
	endLvl := self.branches
	for lvl := int64(0); lvl < self.branches; lvl++ {
		lvlCount := int64(len(self.chunkLevel[lvl]))
		if lvlCount >= self.branches {
			endLvl = lvl + 1
			compress = true
			break
		}
	}

	if !compress && !last {
		return
	}

	// Wait for all the keys to be processed before compressing the tree
	chunkWG.Wait()

	for lvl := int64(ent.level); lvl < endLvl; lvl++ {

		lvlCount := int64(len(self.chunkLevel[lvl]))
		if lvlCount == 1 && last {
			copy(self.rootAddress, self.chunkLevel[lvl][0].key)
			return
		}

		for startCount := int64(0); startCount < lvlCount; startCount += self.branches {

			endCount := startCount + self.branches
			if endCount > lvlCount {
				endCount = lvlCount
			}

			var nextLvlCount int64
			var tempEntry *TreeEntry
			if len(self.chunkLevel[lvl+1]) > 0 {
				nextLvlCount = int64(len(self.chunkLevel[lvl+1]) - 1)
				tempEntry = self.chunkLevel[lvl+1][nextLvlCount]
			}
			if isAppend && tempEntry != nil && tempEntry.updatePending {
				updateEntry := &TreeEntry{
					level:         int(lvl + 1),
					branchCount:   0,
					subtreeSize:   0,
					chunk:         make([]byte, self.chunkSize+8),
					key:           make([]byte, self.hashSize),
					index:         int(nextLvlCount),
					updatePending: true,
				}
				for index := int64(0); index < lvlCount; index++ {
					updateEntry.branchCount++
					updateEntry.subtreeSize += self.chunkLevel[lvl][index].subtreeSize
					copy(updateEntry.chunk[8+(index*self.hashSize):8+((index+1)*self.hashSize)], self.chunkLevel[lvl][index].key[:self.hashSize])
				}

				self.enqueueTreeChunk(updateEntry, chunkWG, last)

			} else {

				noOfBranches := endCount - startCount
				newEntry := &TreeEntry{
					level:         int(lvl + 1),
					branchCount:   noOfBranches,
					subtreeSize:   0,
					chunk:         make([]byte, (noOfBranches*self.hashSize)+8),
					key:           make([]byte, self.hashSize),
					index:         int(nextLvlCount),
					updatePending: false,
				}

				index := int64(0)
				for i := startCount; i < endCount; i++ {
					entry := self.chunkLevel[lvl][i]
					newEntry.subtreeSize += entry.subtreeSize
					copy(newEntry.chunk[8+(index*self.hashSize):8+((index+1)*self.hashSize)], entry.key[:self.hashSize])
					index++
				}

				self.enqueueTreeChunk(newEntry, chunkWG, last)

			}

		}

		if !isAppend {
			chunkWG.Wait()
			if compress {
				self.chunkLevel[lvl] = nil
			}
		}
	}

}

func (self *PyramidChunker) enqueueTreeChunk(ent *TreeEntry, chunkWG *sync.WaitGroup, last bool) {
	if ent != nil && ent.branchCount > 0 {

		// wait for data chunks to get over before processing the tree chunk
		if last {
			chunkWG.Wait()
		}

		binary.LittleEndian.PutUint64(ent.chunk[:8], ent.subtreeSize)
		ent.key = make([]byte, self.hashSize)
		chunkWG.Add(1)
		select {
		case self.jobC <- &chunkJob{ent.key, ent.chunk[:ent.branchCount*self.hashSize+8], chunkWG}:
		case <-self.quitC:
		}

		// Update or append based on weather it is a new entry or being reused
		if ent.updatePending {
			chunkWG.Wait()
			self.chunkLevel[ent.level][ent.index] = ent
		} else {
			self.chunkLevel[ent.level] = append(self.chunkLevel[ent.level], ent)
		}

	}
}

func (self *PyramidChunker) enqueueDataChunk(chunkData []byte, size uint64, parent *TreeEntry, chunkWG *sync.WaitGroup) Address {
	binary.LittleEndian.PutUint64(chunkData[:8], size)
	pkey := parent.chunk[8+parent.branchCount*self.hashSize : 8+(parent.branchCount+1)*self.hashSize]

	chunkWG.Add(1)
	select {
	case self.jobC <- &chunkJob{pkey, chunkData[:size+8], chunkWG}:
	case <-self.quitC:
	}

	return pkey

}<|MERGE_RESOLUTION|>--- conflicted
+++ resolved
@@ -80,11 +80,7 @@
 	getter Getter
 }
 
-<<<<<<< HEAD
-func NewPyramidSplitterParams(key Address, reader io.Reader, putter Putter, getter Getter, chunkSize int64) *PyramidSplitterParams {
-=======
 func NewPyramidSplitterParams(addr Address, reader io.Reader, putter Putter, getter Getter, chunkSize int64) *PyramidSplitterParams {
->>>>>>> 63a334fe
 	hashSize := putter.RefSize()
 	return &PyramidSplitterParams{
 		SplitterParams: SplitterParams{
@@ -104,21 +100,12 @@
 	When splitting, data is given as a SectionReader, and the key is a hashSize long byte slice (Address), the root hash of the entire content will fill this once processing finishes.
 	New chunks to store are store using the putter which the caller provides.
 */
-<<<<<<< HEAD
 func PyramidSplit(ctx context.Context, reader io.Reader, putter Putter, getter Getter) (Address, func(context.Context) error, error) {
 	return NewPyramidSplitter(NewPyramidSplitterParams(nil, reader, putter, getter, DefaultChunkSize)).Split(ctx)
 }
 
-func PyramidAppend(ctx context.Context, key Address, reader io.Reader, putter Putter, getter Getter) (Address, func(context.Context) error, error) {
-	return NewPyramidSplitter(NewPyramidSplitterParams(key, reader, putter, getter, DefaultChunkSize)).Append()
-=======
-func PyramidSplit(reader io.Reader, putter Putter, getter Getter) (Address, func(), error) {
-	return NewPyramidSplitter(NewPyramidSplitterParams(nil, reader, putter, getter, DefaultChunkSize)).Split()
-}
-
-func PyramidAppend(addr Address, reader io.Reader, putter Putter, getter Getter) (Address, func(), error) {
+func PyramidAppend(ctx context.Context, addr Address, reader io.Reader, putter Putter, getter Getter) (Address, func(context.Context) error, error) {
 	return NewPyramidSplitter(NewPyramidSplitterParams(addr, reader, putter, getter, DefaultChunkSize)).Append()
->>>>>>> 63a334fe
 }
 
 // Entry to create a tree node
@@ -189,13 +176,9 @@
 	return
 }
 
-<<<<<<< HEAD
-func (self *PyramidChunker) Join(ctx context.Context, key Address, getter Getter, depth int) LazySectionReader {
-=======
-func (self *PyramidChunker) Join(addr Address, getter Getter, depth int) LazySectionReader {
->>>>>>> 63a334fe
+func (self *PyramidChunker) Join(ctx context.Context, addr Address, getter Getter, depth int) LazySectionReader {
 	return &LazyChunkReader{
-		key:       addr,
+		addr:      addr,
 		depth:     depth,
 		chunkSize: self.chunkSize,
 		branches:  self.branches,
@@ -222,11 +205,7 @@
 	self.workerCount -= 1
 }
 
-<<<<<<< HEAD
 func (self *PyramidChunker) Split(ctx context.Context) (k Address, wait func(context.Context) error, err error) {
-=======
-func (self *PyramidChunker) Split() (k Address, wait func(), err error) {
->>>>>>> 63a334fe
 	log.Debug("pyramid.chunker: Split()")
 
 	self.wg.Add(1)
@@ -260,11 +239,7 @@
 
 }
 
-<<<<<<< HEAD
 func (self *PyramidChunker) Append() (k Address, wait func(context.Context) error, err error) {
-=======
-func (self *PyramidChunker) Append() (k Address, wait func(), err error) {
->>>>>>> 63a334fe
 	log.Debug("pyramid.chunker: Append()")
 	// Load the right most unfinished tree chunks in every level
 	self.loadTree()
