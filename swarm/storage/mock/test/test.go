--- conflicted
+++ resolved
@@ -42,11 +42,7 @@
 		}
 
 		for i, addr := range addrs {
-<<<<<<< HEAD
-			key := storage.Address(append(addr[:], []byte(strconv.FormatInt(int64(i)+1, 16))...))
-=======
 			chunkAddr := storage.Address(append(addr[:], []byte(strconv.FormatInt(int64(i)+1, 16))...))
->>>>>>> 63a334fe
 			data := []byte(strconv.FormatInt(int64(i)+1, 16))
 			data = append(data, make([]byte, 4096-len(data))...)
 			globalStore.Put(addr, chunkAddr, data)
@@ -88,11 +84,7 @@
 		i := 0
 		for addr, store := range nodes {
 			i++
-<<<<<<< HEAD
-			key := storage.Address(append(addr[:], []byte(fmt.Sprintf("%x", i))...))
-=======
 			chunkAddr := storage.Address(append(addr[:], []byte(fmt.Sprintf("%x", i))...))
->>>>>>> 63a334fe
 			data := []byte(strconv.FormatInt(int64(i)+1, 16))
 			data = append(data, make([]byte, 4096-len(data))...)
 			store.Put(chunkAddr, data)
@@ -142,11 +134,7 @@
 	}
 
 	for i, addr := range addrs {
-<<<<<<< HEAD
-		key := storage.Address(append(addr[:], []byte(strconv.FormatInt(int64(i)+1, 16))...))
-=======
 		chunkAddr := storage.Address(append(addr[:], []byte(strconv.FormatInt(int64(i)+1, 16))...))
->>>>>>> 63a334fe
 		data := []byte(strconv.FormatInt(int64(i)+1, 16))
 		data = append(data, make([]byte, 4096-len(data))...)
 		outStore.Put(addr, chunkAddr, data)
@@ -167,11 +155,7 @@
 	}
 
 	for i, addr := range addrs {
-<<<<<<< HEAD
-		key := storage.Address(append(addr[:], []byte(strconv.FormatInt(int64(i)+1, 16))...))
-=======
 		chunkAddr := storage.Address(append(addr[:], []byte(strconv.FormatInt(int64(i)+1, 16))...))
->>>>>>> 63a334fe
 		data := []byte(strconv.FormatInt(int64(i)+1, 16))
 		data = append(data, make([]byte, 4096-len(data))...)
 		for _, cAddr := range addrs {
