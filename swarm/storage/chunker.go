// Copyright 2016 The go-ethereum Authors
// This file is part of the go-ethereum library.
//
// The go-ethereum library is free software: you can redistribute it and/or modify
// it under the terms of the GNU Lesser General Public License as published by
// the Free Software Foundation, either version 3 of the License, or
// (at your option) any later version.
//
// The go-ethereum library is distributed in the hope that it will be useful,
// but WITHOUT ANY WARRANTY; without even the implied warranty of
// MERCHANTABILITY or FITNESS FOR A PARTICULAR PURPOSE. See the
// GNU Lesser General Public License for more details.
//
// You should have received a copy of the GNU Lesser General Public License
// along with the go-ethereum library. If not, see <http://www.gnu.org/licenses/>.
package storage

import (
	"context"
	"encoding/binary"
	"errors"
	"fmt"
	"io"
	"sync"

	"github.com/ethereum/go-ethereum/log"
	"github.com/ethereum/go-ethereum/metrics"
)

/*
The distributed storage implemented in this package requires fix sized chunks of content.

Chunker is the interface to a component that is responsible for disassembling and assembling larger data.

TreeChunker implements a Chunker based on a tree structure defined as follows:

1 each node in the tree including the root and other branching nodes are stored as a chunk.

2 branching nodes encode data contents that includes the size of the dataslice covered by its entire subtree under the node as well as the hash keys of all its children :
data_{i} := size(subtree_{i}) || key_{j} || key_{j+1} .... || key_{j+n-1}

3 Leaf nodes encode an actual subslice of the input data.

4 if data size is not more than maximum chunksize, the data is stored in a single chunk
  key = hash(int64(size) + data)

5 if data size is more than chunksize*branches^l, but no more than chunksize*
  branches^(l+1), the data vector is split into slices of chunksize*
  branches^l length (except the last one).
  key = hash(int64(size) + key(slice0) + key(slice1) + ...)

 The underlying hash function is configurable
*/

/*
Tree chunker is a concrete implementation of data chunking.
This chunker works in a simple way, it builds a tree out of the document so that each node either represents a chunk of real data or a chunk of data representing an branching non-leaf node of the tree. In particular each such non-leaf chunk will represent is a concatenation of the hash of its respective children. This scheme simultaneously guarantees data integrity as well as self addressing. Abstract nodes are transparent since their represented size component is strictly greater than their maximum data size, since they encode a subtree.

If all is well it is possible to implement this by simply composing readers so that no extra allocation or buffering is necessary for the data splitting and joining. This means that in principle there can be direct IO between : memory, file system, network socket (bzz peers storage request is read from the socket). In practice there may be need for several stages of internal buffering.
The hashing itself does use extra copies and allocation though, since it does need it.
*/

var (
	errAppendOppNotSuported = errors.New("Append operation not supported")
	errOperationTimedOut    = errors.New("operation timed out")
)

const (
	DefaultChunkSize int64 = 4096
)

type ChunkerParams struct {
	chunkSize int64
	hashSize  int64
}

type SplitterParams struct {
	ChunkerParams
	reader io.Reader
	putter Putter
<<<<<<< HEAD
	key    Address
=======
	addr   Address
>>>>>>> 63a334fe
}

type TreeSplitterParams struct {
	SplitterParams
	size int64
}

type JoinerParams struct {
	ChunkerParams
<<<<<<< HEAD
	key    Address
=======
	addr   Address
>>>>>>> 63a334fe
	getter Getter
	// TODO: there is a bug, so depth can only be 0 today, see: https://github.com/ethersphere/go-ethereum/issues/344
	depth int
}

type TreeChunker struct {
	branches int64
	hashFunc SwarmHasher
	dataSize int64
	data     io.Reader
	// calculated
<<<<<<< HEAD
	key         Address
=======
	addr        Address
>>>>>>> 63a334fe
	depth       int
	hashSize    int64        // self.hashFunc.New().Size()
	chunkSize   int64        // hashSize* branches
	workerCount int64        // the number of worker routines used
	workerLock  sync.RWMutex // lock for the worker count
	jobC        chan *hashJob
	wg          *sync.WaitGroup
	putter      Putter
	getter      Getter
	errC        chan error
	quitC       chan bool
}

/*
	Join reconstructs original content based on a root key.
	When joining, the caller gets returned a Lazy SectionReader, which is
	seekable and implements on-demand fetching of chunks as and where it is read.
	New chunks to retrieve are coming from the getter, which the caller provides.
	If an error is encountered during joining, it appears as a reader error.
	The SectionReader.
	As a result, partial reads from a document are possible even if other parts
	are corrupt or lost.
	The chunks are not meant to be validated by the chunker when joining. This
	is because it is left to the DPA to decide which sources are trusted.
*/
<<<<<<< HEAD
func TreeJoin(key Address, getter Getter, depth int) *LazyChunkReader {
	return NewTreeJoiner(NewJoinerParams(key, getter, depth, DefaultChunkSize)).Join()
=======
func TreeJoin(addr Address, getter Getter, depth int) *LazyChunkReader {
	return NewTreeJoiner(NewJoinerParams(addr, getter, depth, DefaultChunkSize)).Join()
>>>>>>> 63a334fe
}

/*
	When splitting, data is given as a SectionReader, and the key is a hashSize long byte slice (Address), the root hash of the entire content will fill this once processing finishes.
	New chunks to store are store using the putter which the caller provides.
*/
<<<<<<< HEAD
func TreeSplit(ctx context.Context, data io.Reader, size int64, putter Putter) (k Address, wait func(context.Context) error, err error) {
	return NewTreeSplitter(NewTreeSplitterParams(data, putter, size, DefaultChunkSize)).Split(ctx)
}

func NewJoinerParams(key Address, getter Getter, depth int, chunkSize int64) *JoinerParams {
	hashSize := int64(len(key))
=======
func TreeSplit(data io.Reader, size int64, putter Putter) (k Address, wait func(), err error) {
	return NewTreeSplitter(NewTreeSplitterParams(data, putter, size, DefaultChunkSize)).Split()
}

func NewJoinerParams(addr Address, getter Getter, depth int, chunkSize int64) *JoinerParams {
	hashSize := int64(len(addr))
>>>>>>> 63a334fe
	return &JoinerParams{
		ChunkerParams: ChunkerParams{
			chunkSize: chunkSize,
			hashSize:  hashSize,
		},
		addr:   addr,
		getter: getter,
		depth:  depth,
	}
}

func NewTreeJoiner(params *JoinerParams) *TreeChunker {
	self := &TreeChunker{}
	self.hashSize = params.hashSize
	self.branches = params.chunkSize / self.hashSize
	self.addr = params.addr
	self.getter = params.getter
	self.depth = params.depth
	self.chunkSize = self.hashSize * self.branches
	self.workerCount = 0
	self.jobC = make(chan *hashJob, 2*ChunkProcessors)
	self.wg = &sync.WaitGroup{}
	self.errC = make(chan error)
	self.quitC = make(chan bool)

	return self
}

func NewTreeSplitterParams(reader io.Reader, putter Putter, size int64, branches int64) *TreeSplitterParams {
	hashSize := putter.RefSize()
	return &TreeSplitterParams{
		SplitterParams: SplitterParams{
			ChunkerParams: ChunkerParams{
				chunkSize: DefaultChunkSize,
				hashSize:  hashSize,
			},
			reader: reader,
			putter: putter,
		},
		size: size,
	}
}

func NewTreeSplitter(params *TreeSplitterParams) *TreeChunker {
	self := &TreeChunker{}
	self.data = params.reader
	self.dataSize = params.size
	self.hashSize = params.hashSize
	self.branches = params.chunkSize / self.hashSize
	self.addr = params.addr
	self.chunkSize = self.hashSize * self.branches
	self.putter = params.putter
	self.workerCount = 0
	self.jobC = make(chan *hashJob, 2*ChunkProcessors)
	self.wg = &sync.WaitGroup{}
	self.errC = make(chan error)
	self.quitC = make(chan bool)

	return self
}

<<<<<<< HEAD
=======
// String() for pretty printing
func (self *Chunk) String() string {
	return fmt.Sprintf("Key: %v TreeSize: %v Chunksize: %v", self.Addr.Log(), self.Size, len(self.SData))
}

>>>>>>> 63a334fe
type hashJob struct {
	key      Address
	chunk    []byte
	size     int64
	parentWg *sync.WaitGroup
}

func (self *TreeChunker) incrementWorkerCount() {
	self.workerLock.Lock()
	defer self.workerLock.Unlock()
	self.workerCount += 1
}

func (self *TreeChunker) getWorkerCount() int64 {
	self.workerLock.RLock()
	defer self.workerLock.RUnlock()
	return self.workerCount
}

func (self *TreeChunker) decrementWorkerCount() {
	self.workerLock.Lock()
	defer self.workerLock.Unlock()
	self.workerCount -= 1
}

<<<<<<< HEAD
func (self *TreeChunker) Split(ctx context.Context) (k Address, wait func(context.Context) error, err error) {
=======
func (self *TreeChunker) Split() (k Address, wait func(), err error) {
>>>>>>> 63a334fe
	if self.chunkSize <= 0 {
		panic("chunker must be initialised")
	}

	self.runWorker()

	depth := 0
	treeSize := self.chunkSize

	// takes lowest depth such that chunksize*HashCount^(depth+1) > size
	// power series, will find the order of magnitude of the data size in base hashCount or numbers of levels of branching in the resulting tree.
	for ; treeSize < self.dataSize; treeSize *= self.branches {
		depth++
	}

	key := make([]byte, self.hashSize)
	// this waitgroup member is released after the root hash is calculated
	self.wg.Add(1)
	//launch actual recursive function passing the waitgroups
	go self.split(depth, treeSize/self.branches, key, self.dataSize, self.wg)

	// closes internal error channel if all subprocesses in the workgroup finished
	go func() {
		// waiting for all threads to finish
		self.wg.Wait()
		close(self.errC)
	}()

	defer close(self.quitC)
	defer self.putter.Close()
	select {
	case err := <-self.errC:
		if err != nil {
			return nil, nil, err
		}
	case <-ctx.Done():
		return nil, nil, ctx.Err()
	}

	return key, self.putter.Wait, nil
}

<<<<<<< HEAD
func (self *TreeChunker) split(depth int, treeSize int64, key Address, size int64, parentWg *sync.WaitGroup) {
=======
func (self *TreeChunker) split(depth int, treeSize int64, addr Address, size int64, parentWg *sync.WaitGroup) {
>>>>>>> 63a334fe

	//

	for depth > 0 && size < treeSize {
		treeSize /= self.branches
		depth--
	}

	if depth == 0 {
		// leaf nodes -> content chunks
		chunkData := make([]byte, size+8)
		binary.LittleEndian.PutUint64(chunkData[0:8], uint64(size))
		var readBytes int64
		for readBytes < size {
			n, err := self.data.Read(chunkData[8+readBytes:])
			readBytes += int64(n)
			if err != nil && !(err == io.EOF && readBytes == size) {
				self.errC <- err
				return
			}
		}
		select {
		case self.jobC <- &hashJob{addr, chunkData, size, parentWg}:
		case <-self.quitC:
		}
		return
	}
	// dept > 0
	// intermediate chunk containing child nodes hashes
	branchCnt := (size + treeSize - 1) / treeSize

	var chunk = make([]byte, branchCnt*self.hashSize+8)
	var pos, i int64

	binary.LittleEndian.PutUint64(chunk[0:8], uint64(size))

	childrenWg := &sync.WaitGroup{}
	var secSize int64
	for i < branchCnt {
		// the last item can have shorter data
		if size-pos < treeSize {
			secSize = size - pos
		} else {
			secSize = treeSize
		}
		// the hash of that data
		subTreeAddress := chunk[8+i*self.hashSize : 8+(i+1)*self.hashSize]

		childrenWg.Add(1)
		self.split(depth-1, treeSize/self.branches, subTreeAddress, secSize, childrenWg)

		i++
		pos += treeSize
	}
	// wait for all the children to complete calculating their hashes and copying them onto sections of the chunk
	// parentWg.Add(1)
	// go func() {
	childrenWg.Wait()

	worker := self.getWorkerCount()
	if int64(len(self.jobC)) > worker && worker < ChunkProcessors {
		self.runWorker()

	}
	select {
	case self.jobC <- &hashJob{addr, chunk, size, parentWg}:
	case <-self.quitC:
	}
}

func (self *TreeChunker) runWorker() {
	self.incrementWorkerCount()
	go func() {
		defer self.decrementWorkerCount()
		for {
			select {

			case job, ok := <-self.jobC:
				if !ok {
					return
				}

				h, err := self.putter.Put(job.chunk)
				if err != nil {
					self.errC <- err
					return
				}
				copy(job.key, h)
				job.parentWg.Done()
			case <-self.quitC:
				return
			}
		}
	}()
}

func (self *TreeChunker) Append() (Address, func(), error) {
	return nil, nil, errAppendOppNotSuported
}

// LazyChunkReader implements LazySectionReader
type LazyChunkReader struct {
<<<<<<< HEAD
	key       Address // root hash
=======
	key       Address // root key
>>>>>>> 63a334fe
	chunkData ChunkData
	off       int64 // offset
	chunkSize int64 // inherit from chunker
	branches  int64 // inherit from chunker
	hashSize  int64 // inherit from chunker
	depth     int
	getter    Getter
	// somewhat unusually context needs to be saved here since it cannot be
	// passed via ReadAt?
	ctx context.Context
}

func (self *TreeChunker) Join() *LazyChunkReader {
	return &LazyChunkReader{
		key:       self.addr,
		chunkSize: self.chunkSize,
		branches:  self.branches,
		hashSize:  self.hashSize,
		depth:     self.depth,
		getter:    self.getter,
	}
}

// Size is meant to be called on the LazySectionReader
func (self *LazyChunkReader) Size() (n int64, err error) {
	metrics.GetOrRegisterCounter("lazychunkreader.size", nil).Inc(1)

	log.Debug("lazychunkreader.size", "key", self.key)
	if self.chunkData == nil {
		chunkData, err := self.getter.Get(self.ctx, Reference(self.key))
		if err != nil {
			return 0, err
		}
		// when can this happen? I commenting this out there should be an error upstream
		// if chunkData == nil {
		// 	select {
		// 	case <-ctx.Done():
		// 		return 0, ctx.Err()
		// 	default:
		// 		return 0, fmt.Errorf("root chunk not found for %v", self.key.Hex())
		// 	}
		// }
		self.chunkData = chunkData
		s := self.chunkData.Size()
		log.Debug("lazychunkreader.size", "key", self.key, "size", s)
		if s < 0 {
			panic("corrupt size")
			return 0, errors.New("corrupt size")
		}
		return int64(s), nil
	}
	s := self.chunkData.Size()
	log.Debug("lazychunkreader.size", "key", self.key, "size", s)

	return int64(s), nil
}

// read at can be called numerous times
// concurrent reads are allowed
// Size() needs to be called synchronously on the LazyChunkReader first
func (self *LazyChunkReader) ReadAt(b []byte, off int64) (read int, err error) {
	metrics.GetOrRegisterCounter("lazychunkreader.readat", nil).Inc(1)

	// this is correct, a swarm doc cannot be zero length, so no EOF is expected
	if len(b) == 0 {
		return 0, nil
	}
	size, err := self.Size()
	log.Debug(">", "size", size)
	if err != nil {
		log.Debug("lazychunkreader.readat.size", "size", size, "err", err)
		return 0, err
	}

	errC := make(chan error)

	// }
	var treeSize int64
	var depth int
	// calculate depth and max treeSize
	treeSize = self.chunkSize
	for ; treeSize < size; treeSize *= self.branches {
		depth++
	}
	wg := sync.WaitGroup{}
	length := int64(len(b))
	for d := 0; d < self.depth; d++ {
		off *= self.chunkSize
		length *= self.chunkSize
	}
	wg.Add(1)
	quitC := make(chan bool)
	go self.join(b, off, off+length, depth, treeSize/self.branches, self.chunkData, &wg, errC, quitC)
	go func() {
		wg.Wait()
		close(errC)
	}()

	err = <-errC
	if err != nil {
		log.Debug("lazychunkreader.readat.errc", "err", err)
		close(quitC)
		return 0, err
	}
	if off+int64(len(b)) >= size {
		log.Debug("lazychunkreader.readat.return at end", "size", size, "off", off)
		return int(size - off), io.EOF
	}
	log.Debug("lazychunkreader.readat.errc", "buff", len(b))
	return len(b), nil
}

func (self *LazyChunkReader) join(b []byte, off int64, eoff int64, depth int, treeSize int64, chunkData ChunkData, parentWg *sync.WaitGroup, errC chan error, quitC chan bool) {
	defer parentWg.Done()
	// find appropriate block level
	for chunkData.Size() < uint64(treeSize) && depth > self.depth {
		treeSize /= self.branches
		depth--
	}

	// leaf chunk found
	if depth == self.depth {
		extra := 8 + eoff - int64(len(chunkData))
		if extra > 0 {
			eoff -= extra
		}
		copy(b, chunkData[8+off:8+eoff])
		return // simply give back the chunks reader for content chunks
	}

	// subtree
	start := off / treeSize
	end := (eoff + treeSize - 1) / treeSize

	// last non-leaf chunk can be shorter than default chunk size, let's not read it further then its end
	currentBranches := int64(len(chunkData)-8) / self.hashSize
	if end > currentBranches {
		end = currentBranches
	}

	wg := &sync.WaitGroup{}
	defer wg.Wait()
	for i := start; i < end; i++ {
		soff := i * treeSize
		roff := soff
		seoff := soff + treeSize

		if soff < off {
			soff = off
		}
		if seoff > eoff {
			seoff = eoff
		}
		if depth > 1 {
			wg.Wait()
		}
		wg.Add(1)
		go func(j int64) {
			childAddress := chunkData[8+j*self.hashSize : 8+(j+1)*self.hashSize]
			chunkData, err := self.getter.Get(self.ctx, Reference(childAddress))
			if err != nil {
				log.Debug("lazychunkreader.join", "key", fmt.Sprintf("%x", childAddress), "err", err)
				select {
				case errC <- fmt.Errorf("chunk %v-%v not found; key: %s", off, off+treeSize, fmt.Sprintf("%x", childAddress)):
				case <-quitC:
				}
				return
			}
			if soff < off {
				soff = off
			}
			self.join(b[soff-off:seoff-off], soff-roff, seoff-roff, depth-1, treeSize/self.branches, chunkData, wg, errC, quitC)
		}(i)
	} //for
}

// Read keeps a cursor so cannot be called simulateously, see ReadAt
func (self *LazyChunkReader) Read(b []byte) (read int, err error) {
	log.Debug("lazychunkreader.read", "key", self.key)
	metrics.GetOrRegisterCounter("lazychunkreader.read", nil).Inc(1)

	read, err = self.ReadAt(b, self.off)
	if err != nil && err != io.EOF {
		log.Debug("lazychunkreader.readat", "read", read, "err", err)
		metrics.GetOrRegisterCounter("lazychunkreader.read.err", nil).Inc(1)
	}

	metrics.GetOrRegisterCounter("lazychunkreader.read.bytes", nil).Inc(int64(read))

	self.off += int64(read)
	return read, err
}

// completely analogous to standard SectionReader implementation
var errWhence = errors.New("Seek: invalid whence")
var errOffset = errors.New("Seek: invalid offset")

func (s *LazyChunkReader) Seek(offset int64, whence int) (int64, error) {
	log.Debug("lazychunkreader.seek", "key", s.key, "offset", offset)
	switch whence {
	default:
		return 0, errWhence
	case 0:
		offset += 0
	case 1:
		offset += s.off
	case 2:
		if s.chunkData == nil { //seek from the end requires rootchunk for size. call Size first
			_, err := s.Size()
			if err != nil {
				return 0, fmt.Errorf("can't get size: %v", err)
			}
		}
		offset += int64(s.chunkData.Size())
	}

	if offset < 0 {
		return 0, errOffset
	}
	s.off = offset
	return offset, nil
}<|MERGE_RESOLUTION|>--- conflicted
+++ resolved
@@ -78,11 +78,7 @@
 	ChunkerParams
 	reader io.Reader
 	putter Putter
-<<<<<<< HEAD
-	key    Address
-=======
 	addr   Address
->>>>>>> 63a334fe
 }
 
 type TreeSplitterParams struct {
@@ -92,11 +88,7 @@
 
 type JoinerParams struct {
 	ChunkerParams
-<<<<<<< HEAD
-	key    Address
-=======
 	addr   Address
->>>>>>> 63a334fe
 	getter Getter
 	// TODO: there is a bug, so depth can only be 0 today, see: https://github.com/ethersphere/go-ethereum/issues/344
 	depth int
@@ -108,11 +100,7 @@
 	dataSize int64
 	data     io.Reader
 	// calculated
-<<<<<<< HEAD
-	key         Address
-=======
 	addr        Address
->>>>>>> 63a334fe
 	depth       int
 	hashSize    int64        // self.hashFunc.New().Size()
 	chunkSize   int64        // hashSize* branches
@@ -138,34 +126,20 @@
 	The chunks are not meant to be validated by the chunker when joining. This
 	is because it is left to the DPA to decide which sources are trusted.
 */
-<<<<<<< HEAD
-func TreeJoin(key Address, getter Getter, depth int) *LazyChunkReader {
-	return NewTreeJoiner(NewJoinerParams(key, getter, depth, DefaultChunkSize)).Join()
-=======
 func TreeJoin(addr Address, getter Getter, depth int) *LazyChunkReader {
 	return NewTreeJoiner(NewJoinerParams(addr, getter, depth, DefaultChunkSize)).Join()
->>>>>>> 63a334fe
 }
 
 /*
 	When splitting, data is given as a SectionReader, and the key is a hashSize long byte slice (Address), the root hash of the entire content will fill this once processing finishes.
 	New chunks to store are store using the putter which the caller provides.
 */
-<<<<<<< HEAD
 func TreeSplit(ctx context.Context, data io.Reader, size int64, putter Putter) (k Address, wait func(context.Context) error, err error) {
 	return NewTreeSplitter(NewTreeSplitterParams(data, putter, size, DefaultChunkSize)).Split(ctx)
 }
 
-func NewJoinerParams(key Address, getter Getter, depth int, chunkSize int64) *JoinerParams {
-	hashSize := int64(len(key))
-=======
-func TreeSplit(data io.Reader, size int64, putter Putter) (k Address, wait func(), err error) {
-	return NewTreeSplitter(NewTreeSplitterParams(data, putter, size, DefaultChunkSize)).Split()
-}
-
 func NewJoinerParams(addr Address, getter Getter, depth int, chunkSize int64) *JoinerParams {
 	hashSize := int64(len(addr))
->>>>>>> 63a334fe
 	return &JoinerParams{
 		ChunkerParams: ChunkerParams{
 			chunkSize: chunkSize,
@@ -227,14 +201,6 @@
 	return self
 }
 
-<<<<<<< HEAD
-=======
-// String() for pretty printing
-func (self *Chunk) String() string {
-	return fmt.Sprintf("Key: %v TreeSize: %v Chunksize: %v", self.Addr.Log(), self.Size, len(self.SData))
-}
-
->>>>>>> 63a334fe
 type hashJob struct {
 	key      Address
 	chunk    []byte
@@ -260,11 +226,7 @@
 	self.workerCount -= 1
 }
 
-<<<<<<< HEAD
 func (self *TreeChunker) Split(ctx context.Context) (k Address, wait func(context.Context) error, err error) {
-=======
-func (self *TreeChunker) Split() (k Address, wait func(), err error) {
->>>>>>> 63a334fe
 	if self.chunkSize <= 0 {
 		panic("chunker must be initialised")
 	}
@@ -307,11 +269,7 @@
 	return key, self.putter.Wait, nil
 }
 
-<<<<<<< HEAD
-func (self *TreeChunker) split(depth int, treeSize int64, key Address, size int64, parentWg *sync.WaitGroup) {
-=======
 func (self *TreeChunker) split(depth int, treeSize int64, addr Address, size int64, parentWg *sync.WaitGroup) {
->>>>>>> 63a334fe
 
 	//
 
@@ -414,11 +372,7 @@
 
 // LazyChunkReader implements LazySectionReader
 type LazyChunkReader struct {
-<<<<<<< HEAD
-	key       Address // root hash
-=======
-	key       Address // root key
->>>>>>> 63a334fe
+	addr      Address // root address
 	chunkData ChunkData
 	off       int64 // offset
 	chunkSize int64 // inherit from chunker
@@ -433,7 +387,7 @@
 
 func (self *TreeChunker) Join() *LazyChunkReader {
 	return &LazyChunkReader{
-		key:       self.addr,
+		addr:      self.addr,
 		chunkSize: self.chunkSize,
 		branches:  self.branches,
 		hashSize:  self.hashSize,
@@ -446,9 +400,9 @@
 func (self *LazyChunkReader) Size() (n int64, err error) {
 	metrics.GetOrRegisterCounter("lazychunkreader.size", nil).Inc(1)
 
-	log.Debug("lazychunkreader.size", "key", self.key)
+	log.Debug("lazychunkreader.size", "key", self.addr)
 	if self.chunkData == nil {
-		chunkData, err := self.getter.Get(self.ctx, Reference(self.key))
+		chunkData, err := self.getter.Get(self.ctx, Reference(self.addr))
 		if err != nil {
 			return 0, err
 		}
@@ -463,7 +417,7 @@
 		// }
 		self.chunkData = chunkData
 		s := self.chunkData.Size()
-		log.Debug("lazychunkreader.size", "key", self.key, "size", s)
+		log.Debug("lazychunkreader.size", "key", self.addr, "size", s)
 		if s < 0 {
 			panic("corrupt size")
 			return 0, errors.New("corrupt size")
@@ -471,7 +425,7 @@
 		return int64(s), nil
 	}
 	s := self.chunkData.Size()
-	log.Debug("lazychunkreader.size", "key", self.key, "size", s)
+	log.Debug("lazychunkreader.size", "key", self.addr, "size", s)
 
 	return int64(s), nil
 }
@@ -597,7 +551,7 @@
 
 // Read keeps a cursor so cannot be called simulateously, see ReadAt
 func (self *LazyChunkReader) Read(b []byte) (read int, err error) {
-	log.Debug("lazychunkreader.read", "key", self.key)
+	log.Debug("lazychunkreader.read", "key", self.addr)
 	metrics.GetOrRegisterCounter("lazychunkreader.read", nil).Inc(1)
 
 	read, err = self.ReadAt(b, self.off)
@@ -617,7 +571,7 @@
 var errOffset = errors.New("Seek: invalid offset")
 
 func (s *LazyChunkReader) Seek(offset int64, whence int) (int64, error) {
-	log.Debug("lazychunkreader.seek", "key", s.key, "offset", offset)
+	log.Debug("lazychunkreader.seek", "key", s.addr, "offset", offset)
 	switch whence {
 	default:
 		return 0, errWhence
