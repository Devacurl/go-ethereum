// Copyright 2016 The go-ethereum Authors
// This file is part of the go-ethereum library.
//
// The go-ethereum library is free software: you can redistribute it and/or modify
// it under the terms of the GNU Lesser General Public License as published by
// the Free Software Foundation, either version 3 of the License, or
// (at your option) any later version.
//
// The go-ethereum library is distributed in the hope that it will be useful,
// but WITHOUT ANY WARRANTY; without even the implied warranty of
// MERCHANTABILITY or FITNESS FOR A PARTICULAR PURPOSE. See the
// GNU Lesser General Public License for more details.
//
// You should have received a copy of the GNU Lesser General Public License
// along with the go-ethereum library. If not, see <http://www.gnu.org/licenses/>.

// disk storage layer for the package bzz
// DbStore implements the ChunkStore interface and is used by the FileStore as
// persistent storage of chunks
// it implements purging based on access count allowing for external control of
// max capacity

package storage

import (
	"archive/tar"
	"bytes"
	"context"
	"encoding/binary"
	"encoding/hex"
	"errors"
	"fmt"
	"io"
	"io/ioutil"
	"sort"
	"sync"

	"github.com/ethereum/go-ethereum/metrics"
	"github.com/ethereum/go-ethereum/rlp"
	ch "github.com/ethereum/go-ethereum/swarm/chunk"
	"github.com/ethereum/go-ethereum/swarm/log"
	"github.com/ethereum/go-ethereum/swarm/storage/mock"
	"github.com/syndtr/goleveldb/leveldb"
	"github.com/syndtr/goleveldb/leveldb/opt"
)

const (
	gcArrayFreeRatio = 0.1
	maxGCitems       = 5000 // max number of items to be gc'd per call to collectGarbage()
)

var (
	keyIndex       = byte(0)
	keyOldData     = byte(1)
	keyAccessCnt   = []byte{2}
	keyEntryCnt    = []byte{3}
	keyDataIdx     = []byte{4}
	keyData        = byte(6)
	keyDistanceCnt = byte(7)
)

var (
	ErrDBClosed = errors.New("LDBStore closed")
)

type gcItem struct {
	idx    uint64
	value  uint64
	idxKey []byte
	po     uint8
}

type LDBStoreParams struct {
	*StoreParams
	Path string
	Po   func(Address) uint8
}

// NewLDBStoreParams constructs LDBStoreParams with the specified values.
func NewLDBStoreParams(storeparams *StoreParams, path string) *LDBStoreParams {
	return &LDBStoreParams{
		StoreParams: storeparams,
		Path:        path,
		Po:          func(k Address) (ret uint8) { return uint8(Proximity(storeparams.BaseKey[:], k[:])) },
	}
}

type LDBStore struct {
	db *LDBDatabase

	// this should be stored in db, accessed transactionally
	entryCnt  uint64 // number of items in the LevelDB
	accessCnt uint64 // ever-accumulating number increased every time we read/access an entry
	dataIdx   uint64 // similar to entryCnt, but we only increment it
	capacity  uint64
	bucketCnt []uint64

	hashfunc SwarmHasher
	po       func(Address) uint8

	batchC   chan bool
	batchesC chan struct{}
	closed   bool
	batch    *dbBatch
	lock     sync.RWMutex
	quit     chan struct{}

	// Functions encodeDataFunc is used to bypass
	// the default functionality of DbStore with
	// mock.NodeStore for testing purposes.
	encodeDataFunc func(chunk Chunk) []byte
	// If getDataFunc is defined, it will be used for
	// retrieving the chunk data instead from the local
	// LevelDB database.
	getDataFunc func(key Address) (data []byte, err error)
}

type dbBatch struct {
	*leveldb.Batch
	err error
	c   chan struct{}
}

func newBatch() *dbBatch {
	return &dbBatch{Batch: new(leveldb.Batch), c: make(chan struct{})}
}

// TODO: Instead of passing the distance function, just pass the address from which distances are calculated
// to avoid the appearance of a pluggable distance metric and opportunities of bugs associated with providing
// a function different from the one that is actually used.
func NewLDBStore(params *LDBStoreParams) (s *LDBStore, err error) {
	s = new(LDBStore)
	s.hashfunc = params.Hash
	s.quit = make(chan struct{})

	s.batchesC = make(chan struct{}, 1)
	go s.writeBatches()
	s.batch = newBatch()
	// associate encodeData with default functionality
	s.encodeDataFunc = encodeData

	s.db, err = NewLDBDatabase(params.Path)
	if err != nil {
		return nil, err
	}

	s.po = params.Po
	s.setCapacity(params.DbCapacity)

	s.bucketCnt = make([]uint64, 0x100)
	for i := 0; i < 0x100; i++ {
		k := make([]byte, 2)
		k[0] = keyDistanceCnt
		k[1] = uint8(i)
		cnt, _ := s.db.Get(k)
		s.bucketCnt[i] = BytesToU64(cnt)
		s.bucketCnt[i]++
	}
	data, _ := s.db.Get(keyEntryCnt)
	s.entryCnt = BytesToU64(data)
	data, _ = s.db.Get(keyAccessCnt)
	s.accessCnt = BytesToU64(data)
	data, _ = s.db.Get(keyDataIdx)
	s.dataIdx = BytesToU64(data)

	return s, nil
}

// NewMockDbStore creates a new instance of DbStore with
// mockStore set to a provided value. If mockStore argument is nil,
// this function behaves exactly as NewDbStore.
func NewMockDbStore(params *LDBStoreParams, mockStore *mock.NodeStore) (s *LDBStore, err error) {
	s, err = NewLDBStore(params)
	if err != nil {
		return nil, err
	}

	// replace put and get with mock store functionality
	if mockStore != nil {
		s.encodeDataFunc = newMockEncodeDataFunc(mockStore)
		s.getDataFunc = newMockGetDataFunc(mockStore)
	}
	return
}

type dpaDBIndex struct {
	Idx    uint64
	Access uint64
}

func BytesToU64(data []byte) uint64 {
	if len(data) < 8 {
		return 0
	}
	return binary.BigEndian.Uint64(data)
}

func U64ToBytes(val uint64) []byte {
	data := make([]byte, 8)
	binary.BigEndian.PutUint64(data, val)
	return data
}

func (s *LDBStore) updateIndexAccess(index *dpaDBIndex) {
	index.Access = s.accessCnt
}

func getIndexKey(hash Address) []byte {
	hashSize := len(hash)
	key := make([]byte, hashSize+1)
	key[0] = keyIndex
	copy(key[1:], hash[:])
	return key
}

//
// func getOldDataKey(idx uint64) []byte {
// 	key := make([]byte, 9)
// 	key[0] = keyOldData
// 	binary.BigEndian.PutUint64(key[1:9], idx)
//
// 	return key
// }

func getDataKey(idx uint64, po uint8) []byte {
	key := make([]byte, 10)
	key[0] = keyData
	key[1] = po
	binary.BigEndian.PutUint64(key[2:], idx)

	return key
}

func encodeIndex(index *dpaDBIndex) []byte {
	data, _ := rlp.EncodeToBytes(index)
	return data
}

func encodeData(chunk Chunk) []byte {
	// Always create a new underlying array for the returned byte slice.
	// The chunk.Address array may be used in the returned slice which
	// may be changed later in the code or by the LevelDB, resulting
	// that the Address is changed as well.
	return append(append([]byte{}, chunk.Address()[:]...), chunk.Data()...)
}

func decodeIndex(data []byte, index *dpaDBIndex) error {
	dec := rlp.NewStream(bytes.NewReader(data), 0)
	return dec.Decode(index)
}

func decodeData(addr Address, data []byte) (*chunk, error) {
	return NewChunk(addr, data[32:]), nil
}

//
// func decodeOldData(data []byte, chunk *chunk) {
// 	chunk.sdata = data
// 	chunk.span = int64(binary.BigEndian.Uint64(data[0:8]))
// }

func (s *LDBStore) collectGarbage(ratio float32) {
	log.Trace("collectGarbage", "ratio", ratio)

	metrics.GetOrRegisterCounter("ldbstore.collectgarbage", nil).Inc(1)

	it := s.db.NewIterator()
	defer it.Release()

	garbage := []*gcItem{}
	gcnt := 0

	for ok := it.Seek([]byte{keyIndex}); ok && (gcnt < maxGCitems) && (uint64(gcnt) < s.entryCnt); ok = it.Next() {
		itkey := it.Key()

		if (itkey == nil) || (itkey[0] != keyIndex) {
			break
		}

		// it.Key() contents change on next call to it.Next(), so we must copy it
		key := make([]byte, len(it.Key()))
		copy(key, it.Key())

		val := it.Value()

		var index dpaDBIndex

		hash := key[1:]
		decodeIndex(val, &index)
		po := s.po(hash)

		gci := &gcItem{
			idxKey: key,
			idx:    index.Idx,
			value:  index.Access, // the smaller, the more likely to be gc'd. see sort comparator below.
			po:     po,
		}

		garbage = append(garbage, gci)
		gcnt++
	}

	sort.Slice(garbage[:gcnt], func(i, j int) bool { return garbage[i].value < garbage[j].value })

	cutoff := int(float32(gcnt) * ratio)
	metrics.GetOrRegisterCounter("ldbstore.collectgarbage.delete", nil).Inc(int64(cutoff))

	for i := 0; i < cutoff; i++ {
		s.delete(garbage[i].idx, garbage[i].idxKey, garbage[i].po)
	}
}

// Export writes all chunks from the store to a tar archive, returning the
// number of chunks written.
func (s *LDBStore) Export(out io.Writer) (int64, error) {
	tw := tar.NewWriter(out)
	defer tw.Close()

	it := s.db.NewIterator()
	defer it.Release()
	var count int64
	for ok := it.Seek([]byte{keyIndex}); ok; ok = it.Next() {
		key := it.Key()
		if (key == nil) || (key[0] != keyIndex) {
			break
		}

		var index dpaDBIndex

		hash := key[1:]
		decodeIndex(it.Value(), &index)
		po := s.po(hash)
		datakey := getDataKey(index.Idx, po)
		log.Trace("store.export", "dkey", fmt.Sprintf("%x", datakey), "dataidx", index.Idx, "po", po)
		data, err := s.db.Get(datakey)
		if err != nil {
			log.Warn(fmt.Sprintf("Chunk %x found but could not be accessed: %v", key[:], err))
			continue
		}

		hdr := &tar.Header{
			Name: hex.EncodeToString(hash),
			Mode: 0644,
			Size: int64(len(data)),
		}
		if err := tw.WriteHeader(hdr); err != nil {
			return count, err
		}
		if _, err := tw.Write(data); err != nil {
			return count, err
		}
		count++
	}

	return count, nil
}

// of chunks read.
func (s *LDBStore) Import(in io.Reader) (int64, error) {
	tr := tar.NewReader(in)

	ctx, cancel := context.WithCancel(context.Background())
	defer cancel()

	countC := make(chan int64)
	errC := make(chan error)
	var count int64
	go func() {
		for {
			hdr, err := tr.Next()
			if err == io.EOF {
				break
			} else if err != nil {
				errC <- err
			}

			if len(hdr.Name) != 64 {
				log.Warn("ignoring non-chunk file", "name", hdr.Name)
				continue
			}

			keybytes, err := hex.DecodeString(hdr.Name)
			if err != nil {
				log.Warn("ignoring invalid chunk file", "name", hdr.Name, "err", err)
				continue
			}

			data, err := ioutil.ReadAll(tr)
			if err != nil {
				errC <- err
			}
			key := Address(keybytes)
			chunk := NewChunk(key, data[32:])

			go func() {
				select {
				case errC <- s.Put(ctx, chunk):
				case <-ctx.Done():
				}
			}()

			count++
		}
		countC <- count
	}()

	// wait for all chunks to be stored
	i := int64(0)
	var total int64
	for {
		select {
		case err := <-errC:
			if err != nil {
				return count, err
			}
			i++
		case total = <-countC:
		case <-ctx.Done():
			return i, ctx.Err()
		}
		if total > 0 && i == total {
			return total, nil
		}
	}
}

func (s *LDBStore) Cleanup() {
	//Iterates over the database and checks that there are no chunks bigger than 4kb
	var errorsFound, removed, total int

	it := s.db.NewIterator()
	defer it.Release()
	for ok := it.Seek([]byte{keyIndex}); ok; ok = it.Next() {
		key := it.Key()
		if (key == nil) || (key[0] != keyIndex) {
			break
		}
		total++
		var index dpaDBIndex
		err := decodeIndex(it.Value(), &index)
		if err != nil {
			log.Warn("Cannot decode")
			errorsFound++
			continue
		}
		hash := key[1:]
		po := s.po(hash)
		datakey := getDataKey(index.Idx, po)
		data, err := s.db.Get(datakey)
		if err != nil {
			found := false

			// highest possible proximity is 255
			for po = 1; po <= 255; po++ {
				datakey = getDataKey(index.Idx, po)
				data, err = s.db.Get(datakey)
				if err == nil {
					found = true
					break
				}
			}

			if !found {
				log.Warn(fmt.Sprintf("Chunk %x found but count not be accessed with any po", key[:]))
				errorsFound++
				continue
			}
		}

		ck := data[:32]
		c, err := decodeData(ck, data)
		if err != nil {
			log.Error("decodeData error", "err", err)
			continue
		}

		cs := int64(binary.LittleEndian.Uint64(c.sdata[:8]))
		log.Trace("chunk", "key", fmt.Sprintf("%x", key[:]), "ck", fmt.Sprintf("%x", ck), "dkey", fmt.Sprintf("%x", datakey), "dataidx", index.Idx, "po", po, "len data", len(data), "len sdata", len(c.sdata), "size", cs)

		if len(c.sdata) > ch.DefaultSize+8 {
			log.Warn("chunk for cleanup", "key", fmt.Sprintf("%x", key[:]), "ck", fmt.Sprintf("%x", ck), "dkey", fmt.Sprintf("%x", datakey), "dataidx", index.Idx, "po", po, "len data", len(data), "len sdata", len(c.sdata), "size", cs)
			s.delete(index.Idx, getIndexKey(key[1:]), po)
			removed++
			errorsFound++
		}
	}

	log.Warn(fmt.Sprintf("Found %v errors out of %v entries. Removed %v chunks.", errorsFound, total, removed))
}

func (s *LDBStore) ReIndex() {
	//Iterates over the database and checks that there are no faulty chunks
	it := s.db.NewIterator()
	startPosition := []byte{keyOldData}
	it.Seek(startPosition)
	var key []byte
	var errorsFound, total int
	for it.Valid() {
		key = it.Key()
		if (key == nil) || (key[0] != keyOldData) {
			break
		}
		data := it.Value()
		hasher := s.hashfunc()
		hasher.Write(data)
		hash := hasher.Sum(nil)

		newKey := make([]byte, 10)
		oldCntKey := make([]byte, 2)
		newCntKey := make([]byte, 2)
		oldCntKey[0] = keyDistanceCnt
		newCntKey[0] = keyDistanceCnt
		key[0] = keyData
		key[1] = s.po(Address(key[1:]))
		oldCntKey[1] = key[1]
		newCntKey[1] = s.po(Address(newKey[1:]))
		copy(newKey[2:], key[1:])
		newValue := append(hash, data...)

		batch := new(leveldb.Batch)
		batch.Delete(key)
		s.bucketCnt[oldCntKey[1]]--
		batch.Put(oldCntKey, U64ToBytes(s.bucketCnt[oldCntKey[1]]))
		batch.Put(newKey, newValue)
		s.bucketCnt[newCntKey[1]]++
		batch.Put(newCntKey, U64ToBytes(s.bucketCnt[newCntKey[1]]))
		s.db.Write(batch)
		it.Next()
	}
	it.Release()
	log.Warn(fmt.Sprintf("Found %v errors out of %v entries", errorsFound, total))
}

func (s *LDBStore) Delete(addr Address) {
	s.lock.Lock()
	defer s.lock.Unlock()

	ikey := getIndexKey(addr)

	var indx dpaDBIndex
	s.tryAccessIdx(ikey, &indx)

	s.delete(indx.Idx, ikey, s.po(addr))
}

func (s *LDBStore) delete(idx uint64, idxKey []byte, po uint8) {
	metrics.GetOrRegisterCounter("ldbstore.delete", nil).Inc(1)

	batch := new(leveldb.Batch)
	batch.Delete(idxKey)
	batch.Delete(getDataKey(idx, po))
	s.entryCnt--
	s.bucketCnt[po]--
	cntKey := make([]byte, 2)
	cntKey[0] = keyDistanceCnt
	cntKey[1] = po
	batch.Put(keyEntryCnt, U64ToBytes(s.entryCnt))
	batch.Put(cntKey, U64ToBytes(s.bucketCnt[po]))
	s.db.Write(batch)
}

func (s *LDBStore) BinIndex(po uint8) uint64 {
	s.lock.RLock()
	defer s.lock.RUnlock()
	return s.bucketCnt[po]
}

func (s *LDBStore) Size() uint64 {
	s.lock.RLock()
	defer s.lock.RUnlock()
	return s.entryCnt
}

func (s *LDBStore) CurrentStorageIndex() uint64 {
	s.lock.RLock()
	defer s.lock.RUnlock()
	return s.dataIdx
}

func (s *LDBStore) Put(ctx context.Context, chunk Chunk) error {
	metrics.GetOrRegisterCounter("ldbstore.put", nil).Inc(1)
	log.Trace("ldbstore.put", "key", chunk.Address())

	ikey := getIndexKey(chunk.Address())
	var index dpaDBIndex

	po := s.po(chunk.Address())

	s.lock.Lock()

	if s.closed {
		s.lock.Unlock()
		return ErrDBClosed
	}
	batch := s.batch

	log.Trace("ldbstore.put: s.db.Get", "key", chunk.Address(), "ikey", fmt.Sprintf("%x", ikey))
	idata, err := s.db.Get(ikey)
	if err != nil {
		s.doPut(chunk, &index, po)
	} else {
		log.Trace("ldbstore.put: chunk already exists, only update access", "key", chunk.Address)
		decodeIndex(idata, &index)
	}
	index.Access = s.accessCnt
	s.accessCnt++
	idata = encodeIndex(&index)
	s.batch.Put(ikey, idata)

	s.lock.Unlock()

	select {
	case s.batchesC <- struct{}{}:
	default:
	}

	select {
	case <-batch.c:
		return batch.err
	case <-ctx.Done():
		// log.Error("context done", "err", ctx.Err())
		return ctx.Err()
	}
}

// force putting into db, does not check access index
func (s *LDBStore) doPut(chunk Chunk, index *dpaDBIndex, po uint8) {
	data := s.encodeDataFunc(chunk)
	dkey := getDataKey(s.dataIdx, po)
	s.batch.Put(dkey, data)
	index.Idx = s.dataIdx
	s.bucketCnt[po] = s.dataIdx
	s.entryCnt++
	s.dataIdx++

	cntKey := make([]byte, 2)
	cntKey[0] = keyDistanceCnt
	cntKey[1] = po
	s.batch.Put(cntKey, U64ToBytes(s.bucketCnt[po]))
}

func (s *LDBStore) writeBatches() {
	for {
		select {
		case <-s.quit:
			log.Info("DbStore: quit batch write loop")
			return
		case <-s.batchesC:
			err := s.writeCurrentBatch()
			if err != nil {
<<<<<<< HEAD
				log.Info("DbStore: quit batch write loop", "err", err.Error())
				return
=======
				log.Error(fmt.Sprintf("spawn batch write (%d entries): %v", b.Len(), err))
			}
			close(c)
			for e > s.capacity {
				log.Trace("for >", "e", e, "s.capacity", s.capacity)
				// Collect garbage in a separate goroutine
				// to be able to interrupt this loop by s.quit.
				done := make(chan struct{})
				go func() {
					s.collectGarbage(gcArrayFreeRatio)
					log.Trace("collectGarbage closing done")
					close(done)
				}()

				select {
				case <-s.quit:
					s.lock.Unlock()
					break mainLoop
				case <-done:
				}
				e = s.entryCnt
>>>>>>> 54dc7328
			}
		}
	}

}

func (s *LDBStore) writeCurrentBatch() error {
	s.lock.Lock()
	defer s.lock.Unlock()
	b := s.batch
	l := b.Len()
	if l == 0 {
		return nil
	}
	e := s.entryCnt
	d := s.dataIdx
	a := s.accessCnt
	s.batch = newBatch()
	b.err = s.writeBatch(b, e, d, a)
	close(b.c)
	for e > s.capacity {
		// Collect garbage in a separate goroutine
		// to be able to interrupt this loop by s.quit.
		done := make(chan struct{})
		go func() {
			s.collectGarbage(gcArrayFreeRatio)
			close(done)
		}()

		e = s.entryCnt
		select {
		case <-s.quit:
			return errors.New("CollectGarbage terminated due to quit")
		case <-done:
		}
	}
	return nil
}

// must be called non concurrently
func (s *LDBStore) writeBatch(b *dbBatch, entryCnt, dataIdx, accessCnt uint64) error {
	b.Put(keyEntryCnt, U64ToBytes(entryCnt))
	b.Put(keyDataIdx, U64ToBytes(dataIdx))
	b.Put(keyAccessCnt, U64ToBytes(accessCnt))
	l := b.Len()
	if err := s.db.Write(b.Batch); err != nil {
		return fmt.Errorf("unable to write batch: %v", err)
	}
	log.Trace(fmt.Sprintf("batch write (%d entries)", l))
	return nil
}

// newMockEncodeDataFunc returns a function that stores the chunk data
// to a mock store to bypass the default functionality encodeData.
// The constructed function always returns the nil data, as DbStore does
// not need to store the data, but still need to create the index.
func newMockEncodeDataFunc(mockStore *mock.NodeStore) func(chunk Chunk) []byte {
	return func(chunk Chunk) []byte {
		if err := mockStore.Put(chunk.Address(), encodeData(chunk)); err != nil {
			log.Error(fmt.Sprintf("%T: Chunk %v put: %v", mockStore, chunk.Address().Log(), err))
		}
		return chunk.Address()[:]
	}
}

// try to find index; if found, update access cnt and return true
func (s *LDBStore) tryAccessIdx(ikey []byte, index *dpaDBIndex) bool {
	idata, err := s.db.Get(ikey)
	if err != nil {
		return false
	}
	decodeIndex(idata, index)
	s.batch.Put(keyAccessCnt, U64ToBytes(s.accessCnt))
	s.accessCnt++
	index.Access = s.accessCnt
	idata = encodeIndex(index)
	s.batch.Put(ikey, idata)
	select {
	case s.batchesC <- struct{}{}:
	default:
	}
	return true
}

func (s *LDBStore) Get(_ context.Context, addr Address) (chunk Chunk, err error) {
	metrics.GetOrRegisterCounter("ldbstore.get", nil).Inc(1)
	log.Trace("ldbstore.get", "key", addr)

	s.lock.Lock()
	defer s.lock.Unlock()
	return s.get(addr)
}

func (s *LDBStore) get(addr Address) (chunk *chunk, err error) {
	var indx dpaDBIndex
	if s.closed {
		return nil, ErrDBClosed
	}
	if s.tryAccessIdx(getIndexKey(addr), &indx) {
		var data []byte
		if s.getDataFunc != nil {
			// if getDataFunc is defined, use it to retrieve the chunk data
			log.Trace("ldbstore.get retrieve with getDataFunc", "key", addr)
			data, err = s.getDataFunc(addr)
			if err != nil {
				return
			}
		} else {
			// default DbStore functionality to retrieve chunk data
			proximity := s.po(addr)
			datakey := getDataKey(indx.Idx, proximity)
			data, err = s.db.Get(datakey)
			log.Trace("ldbstore.get retrieve", "key", addr, "indexkey", indx.Idx, "datakey", fmt.Sprintf("%x", datakey), "proximity", proximity)
			if err != nil {
				log.Trace("ldbstore.get chunk found but could not be accessed", "key", addr, "err", err)
				s.delete(indx.Idx, getIndexKey(addr), s.po(addr))
				return
			}
		}

		return decodeData(addr, data)
	} else {
		err = ErrChunkNotFound
	}

	return
}

// newMockGetFunc returns a function that reads chunk data from
// the mock database, which is used as the value for DbStore.getFunc
// to bypass the default functionality of DbStore with a mock store.
func newMockGetDataFunc(mockStore *mock.NodeStore) func(addr Address) (data []byte, err error) {
	return func(addr Address) (data []byte, err error) {
		data, err = mockStore.Get(addr)
		if err == mock.ErrNotFound {
			// preserve ErrChunkNotFound error
			err = ErrChunkNotFound
		}
		return data, err
	}
}

func (s *LDBStore) updateAccessCnt(addr Address) {

	s.lock.Lock()
	defer s.lock.Unlock()

	var index dpaDBIndex
	s.tryAccessIdx(getIndexKey(addr), &index) // result_chn == nil, only update access cnt

}

func (s *LDBStore) setCapacity(c uint64) {
	s.lock.Lock()
	defer s.lock.Unlock()

	s.capacity = c

	if s.entryCnt > c {
		ratio := float32(1.01) - float32(c)/float32(s.entryCnt)
		if ratio < gcArrayFreeRatio {
			ratio = gcArrayFreeRatio
		}
		if ratio > 1 {
			ratio = 1
		}
		for s.entryCnt > c {
			s.collectGarbage(ratio)
		}
	}
}

func (s *LDBStore) Close() {
	close(s.quit)
	s.lock.Lock()
	s.closed = true
	s.lock.Unlock()
	// force writing out current batch
	s.writeCurrentBatch()
	close(s.batchesC)
	s.db.Close()
}

// SyncIterator(start, stop, po, f) calls f on each hash of a bin po from start to stop
func (s *LDBStore) SyncIterator(since uint64, until uint64, po uint8, f func(Address, uint64) bool) error {
	metrics.GetOrRegisterCounter("ldbstore.synciterator", nil).Inc(1)

	sincekey := getDataKey(since, po)
	untilkey := getDataKey(until, po)
	it := s.db.NewIterator()
	defer it.Release()

	for ok := it.Seek(sincekey); ok; ok = it.Next() {
		metrics.GetOrRegisterCounter("ldbstore.synciterator.seek", nil).Inc(1)

		dbkey := it.Key()
		if dbkey[0] != keyData || dbkey[1] != po || bytes.Compare(untilkey, dbkey) < 0 {
			break
		}
		key := make([]byte, 32)
		val := it.Value()
		copy(key, val[:32])
		if !f(Address(key), binary.BigEndian.Uint64(dbkey[2:])) {
			break
		}
	}
	return it.Error()
}

func databaseExists(path string) bool {
	o := &opt.Options{
		ErrorIfMissing: true,
	}
	tdb, err := leveldb.OpenFile(path, o)
	if err != nil {
		return false
	}
	defer tdb.Close()
	return true
}<|MERGE_RESOLUTION|>--- conflicted
+++ resolved
@@ -643,37 +643,13 @@
 	for {
 		select {
 		case <-s.quit:
-			log.Info("DbStore: quit batch write loop")
+			log.Debug("DbStore: quit batch write loop")
 			return
 		case <-s.batchesC:
 			err := s.writeCurrentBatch()
 			if err != nil {
-<<<<<<< HEAD
-				log.Info("DbStore: quit batch write loop", "err", err.Error())
+				log.Debug("DbStore: quit batch write loop", "err", err.Error())
 				return
-=======
-				log.Error(fmt.Sprintf("spawn batch write (%d entries): %v", b.Len(), err))
-			}
-			close(c)
-			for e > s.capacity {
-				log.Trace("for >", "e", e, "s.capacity", s.capacity)
-				// Collect garbage in a separate goroutine
-				// to be able to interrupt this loop by s.quit.
-				done := make(chan struct{})
-				go func() {
-					s.collectGarbage(gcArrayFreeRatio)
-					log.Trace("collectGarbage closing done")
-					close(done)
-				}()
-
-				select {
-				case <-s.quit:
-					s.lock.Unlock()
-					break mainLoop
-				case <-done:
-				}
-				e = s.entryCnt
->>>>>>> 54dc7328
 			}
 		}
 	}
@@ -703,12 +679,12 @@
 			close(done)
 		}()
 
-		e = s.entryCnt
 		select {
 		case <-s.quit:
 			return errors.New("CollectGarbage terminated due to quit")
 		case <-done:
 		}
+		e = s.entryCnt
 	}
 	return nil
 }
