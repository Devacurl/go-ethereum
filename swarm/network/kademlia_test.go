// Copyright 2017 The go-ethereum Authors
// This file is part of the go-ethereum library.
//
// The go-ethereum library is free software: you can redistribute it and/or modify
// it under the terms of the GNU Lesser General Public License as published by
// the Free Software Foundation, either version 3 of the License, or
// (at your option) any later version.
//
// The go-ethereum library is distributed in the hope that it will be useful,
// but WITHOUT ANY WARRANTY; without even the implied warranty of
// MERCHANTABILITY or FITNESS FOR A PARTICULAR PURPOSE. See the
// GNU Lesser General Public License for more details.
//
// You should have received a copy of the GNU Lesser General Public License
// along with the go-ethereum library. If not, see <http://www.gnu.org/licenses/>.

package network

import (
	"fmt"
	"os"
	"testing"
	"time"

	"github.com/ethereum/go-ethereum/log"
	"github.com/ethereum/go-ethereum/pot"
)

func init() {
	h := log.LvlFilterHandler(log.LvlWarn, log.StreamHandler(os.Stderr, log.TerminalFormat(true)))
	log.Root().SetHandler(h)
}

func testKadPeerAddr(s string) *BzzAddr {
	a := pot.NewAddressFromString(s)
	return &BzzAddr{OAddr: a, UAddr: a}
}

type testDropPeer struct {
	Peer
	dropc chan error
}

type dropError struct {
	error
	addr string
}

func (d *testDropPeer) Drop(err error) {
	err2 := &dropError{err, binStr(d)}
	d.dropc <- err2
}

type testKademlia struct {
	*Kademlia
	Discovery bool
	dropc     chan error
}

func newTestKademlia(b string) *testKademlia {
	params := NewKadParams()
	params.MinBinSize = 1
	params.MinProxBinSize = 2
	base := pot.NewAddressFromString(b)
	return &testKademlia{
		NewKademlia(base, params),
		false,
		make(chan error),
	}
}

func (k *testKademlia) newTestKadPeer(s string) Peer {
	return &testDropPeer{&BzzPeer{BzzAddr: testKadPeerAddr(s)}, k.dropc}
}

func (k *testKademlia) On(ons ...string) *testKademlia {
	for _, s := range ons {
		k.Kademlia.On(k.newTestKadPeer(s).(OverlayConn))
	}
	return k
}

func (k *testKademlia) Off(offs ...string) *testKademlia {
	for _, s := range offs {
		k.Kademlia.Off(k.newTestKadPeer(s).(OverlayConn))
	}

	return k
}

func (k *testKademlia) Register(regs ...string) *testKademlia {
	var as []OverlayAddr
	for _, s := range regs {
		as = append(as, testKadPeerAddr(s))
	}
	err := k.Kademlia.Register(as)
	if err != nil {
		panic(err.Error())
	}
	return k
}

func testSuggestPeer(t *testing.T, k *testKademlia, expAddr string, expPo int, expWant bool) error {
	addr, o, want := k.SuggestPeer()
	if binStr(addr) != expAddr {
		return fmt.Errorf("incorrect peer address suggested. expected %v, got %v", expAddr, binStr(addr))
	}
	if o != expPo {
		return fmt.Errorf("incorrect prox order suggested. expected %v, got %v", expPo, o)
	}
	if want != expWant {
		return fmt.Errorf("expected SuggestPeer to want peers: %v", expWant)
	}
	return nil
}

func binStr(a OverlayPeer) string {
	if a == nil {
		return "<nil>"
	}
	return pot.ToBin(a.Address())[:8]
}

func TestSuggestPeerBug(t *testing.T) {
	// 2 row gap, unsaturated proxbin, no callables -> want PO 0
	k := newTestKademlia("00000000").On(
		"10000000", "11000000",
		"01000000",

		"00010000", "00011000",
	).Off(
		"01000000",
	)
	err := testSuggestPeer(t, k, "01000000", 0, false)
	if err != nil {
		t.Fatal(err.Error())
	}
}

func TestSuggestPeerFindPeers(t *testing.T) {
	// 2 row gap, unsaturated proxbin, no callables -> want PO 0
	k := newTestKademlia("00000000").On("00100000")
	err := testSuggestPeer(t, k, "<nil>", 0, false)
	if err != nil {
		t.Fatal(err.Error())
	}

	// 2 row gap, saturated proxbin, no callables -> want PO 0
	k.On("00010000")
	err = testSuggestPeer(t, k, "<nil>", 0, false)
	if err != nil {
		t.Fatal(err.Error())
	}

	// 1 row gap (1 less), saturated proxbin, no callables -> want PO 1
	k.On("10000000")
	err = testSuggestPeer(t, k, "<nil>", 1, false)
	if err != nil {
		t.Fatal(err.Error())
	}

	// no gap (1 less), saturated proxbin, no callables -> do not want more
	k.On("01000000", "00100001")
	err = testSuggestPeer(t, k, "<nil>", 0, false)
	if err != nil {
		t.Fatal(err.Error())
	}

	// oversaturated proxbin, > do not want more
	k.On("00100001")
	err = testSuggestPeer(t, k, "<nil>", 0, false)
	if err != nil {
		t.Fatal(err.Error())
	}

	// reintroduce gap, disconnected peer callable
	// log.Info(k.String())
	k.Off("01000000")
	err = testSuggestPeer(t, k, "01000000", 0, false)
	if err != nil {
		t.Fatal(err.Error())
	}

	// second time disconnected peer not callable
	// with reasonably set Interval
	err = testSuggestPeer(t, k, "<nil>", 1, true)
	if err != nil {
		t.Fatal(err.Error())
	}

	// on and off again, peer callable again
	k.On("01000000")
	k.Off("01000000")
	err = testSuggestPeer(t, k, "01000000", 0, false)
	if err != nil {
		t.Fatal(err.Error())
	}

	k.On("01000000")
	// new closer peer appears, it is immediately wanted
	k.Register("00010001")
	err = testSuggestPeer(t, k, "00010001", 0, false)
	if err != nil {
		t.Fatal(err.Error())
	}

	// PO1 disconnects
	k.On("00010001")
	log.Info(k.String())
	k.Off("01000000")
	log.Info(k.String())
	// second time, gap filling
	err = testSuggestPeer(t, k, "01000000", 0, false)
	if err != nil {
		t.Fatal(err.Error())
	}

	k.On("01000000")
	err = testSuggestPeer(t, k, "<nil>", 0, false)
	if err != nil {
		t.Fatal(err.Error())
	}

	k.MinBinSize = 2
	err = testSuggestPeer(t, k, "<nil>", 0, true)
	if err != nil {
		t.Fatal(err.Error())
	}

	k.Register("01000001")
	err = testSuggestPeer(t, k, "<nil>", 0, false)
	if err != nil {
		t.Fatal(err.Error())
	}

	k.On("10000001")
	log.Trace("Kad:\n%v", k.String())
	err = testSuggestPeer(t, k, "01000001", 0, false)
	if err != nil {
		t.Fatal(err.Error())
	}

	k.On("10000001")
	k.On("01000001")
	err = testSuggestPeer(t, k, "<nil>", 0, false)
	if err != nil {
		t.Fatal(err.Error())
	}

	k.MinBinSize = 3
	k.Register("10000010")
	err = testSuggestPeer(t, k, "10000010", 0, false)
	if err != nil {
		t.Fatal(err.Error())
	}

	k.On("10000010")
	err = testSuggestPeer(t, k, "<nil>", 1, false)
	if err != nil {
		t.Fatal(err.Error())
	}

	k.On("01000010")
	err = testSuggestPeer(t, k, "<nil>", 2, false)
	if err != nil {
		t.Fatal(err.Error())
	}

	k.On("00100010")
	err = testSuggestPeer(t, k, "<nil>", 3, false)
	if err != nil {
		t.Fatal(err.Error())
	}

	k.On("00010010")
	err = testSuggestPeer(t, k, "<nil>", 0, false)
	if err != nil {
		t.Fatal(err.Error())
	}

}

func TestSuggestPeerRetries(t *testing.T) {
	// 2 row gap, unsaturated proxbin, no callables -> want PO 0
	k := newTestKademlia("00000000")
<<<<<<< HEAD
	cycle := time.Second
	k.RetryInterval = uint(cycle)
=======
	k.RetryInterval = int64(time.Second) // cycle
>>>>>>> 071a07d3
	k.MaxRetries = 50
	k.RetryExponent = 2
	sleep := func(n int) {
		ts := k.RetryInterval
		for i := 1; i < n; i++ {
			ts *= int64(k.RetryExponent)
		}
		time.Sleep(time.Duration(ts))
	}

	k.Register("01000000")
	k.On("00000001", "00000010")
	err := testSuggestPeer(t, k, "01000000", 0, false)
	if err != nil {
		t.Fatal(err.Error())
	}

	err = testSuggestPeer(t, k, "<nil>", 0, false)
	if err != nil {
		t.Fatal(err.Error())
	}

	sleep(1)
	err = testSuggestPeer(t, k, "01000000", 0, false)
	if err != nil {
		t.Fatal(err.Error())
	}

	err = testSuggestPeer(t, k, "<nil>", 0, false)
	if err != nil {
		t.Fatal(err.Error())
	}

	sleep(1)
	err = testSuggestPeer(t, k, "01000000", 0, false)
	if err != nil {
		t.Fatal(err.Error())
	}

	err = testSuggestPeer(t, k, "<nil>", 0, false)
	if err != nil {
		t.Fatal(err.Error())
	}

	sleep(2)
	err = testSuggestPeer(t, k, "01000000", 0, false)
	if err != nil {
		t.Fatal(err.Error())
	}

	err = testSuggestPeer(t, k, "<nil>", 0, false)
	if err != nil {
		t.Fatal(err.Error())
	}

	sleep(2)
	err = testSuggestPeer(t, k, "<nil>", 0, false)
	if err != nil {
		t.Fatal(err.Error())
	}

}

func TestPruning(t *testing.T) {
	k := newTestKademlia("00000000")
	k.On("10000000", "11000000", "10100000", "10010000", "10001000", "10000100")
	k.On("01000000", "01100000", "01000100", "01000010", "01000001")
	k.On("00100000", "00110000", "00100010", "00100001")
	k.MaxBinSize = 4
	k.MinBinSize = 3
	prune := make(chan time.Time)
	defer close(prune)
	k.Prune((<-chan time.Time)(prune))
	prune <- time.Now()
	quitc := make(chan bool)
	timeout := time.NewTimer(1000 * time.Millisecond)
	n := 0
	dropped := make(map[string]error)
	expDropped := []string{
		"10010000",
		"10100000",
		"11000000",
		"01000100",
		"01100000",
	}
	go func() {
		for e := range k.dropc {
			err := e.(*dropError)
			dropped[err.addr] = err.error
			n++
			if n == len(expDropped) {
				break
			}
		}
		close(quitc)
	}()
	select {
	case <-quitc:
	case <-timeout.C:
		t.Fatalf("timeout waiting for dropped peers. expected %v, got %v", len(expDropped), len(dropped))
	}
	for _, addr := range expDropped {
		err := dropped[addr]
		if err == nil {
			t.Fatalf("expected peer %v to be dropped", addr)
		}
		if err.Error() != "bucket full" {
			t.Fatalf("incorrect error. expected %v, got %v", "bucket full", err)
		}
	}
}

func TestKademliaHiveString(t *testing.T) {
	k := newTestKademlia("00000000").On("01000000", "00100000").Register("10000000", "10000001")
	k.MaxProxDisplay = 8
	h := k.String()
	expH := "\n=========================================================================\nMon Feb 27 12:10:28 UTC 2017 KΛÐΞMLIΛ hive: queen's address: 000000\npopulation: 2 (4), MinProxBinSize: 2, MinBinSize: 1, MaxBinSize: 4\n000  0                              |  2 8100 (0) 8000 (0)\n============ DEPTH: 1 ==========================================\n001  1 4000                         |  1 4000 (0)\n002  1 2000                         |  1 2000 (0)\n003  0                              |  0\n004  0                              |  0\n005  0                              |  0\n006  0                              |  0\n007  0                              |  0\n========================================================================="
	if expH[104:] != h[104:] {
		t.Fatalf("incorrect hive output. expected %v, got %v", expH, h)
	}
}<|MERGE_RESOLUTION|>--- conflicted
+++ resolved
@@ -283,12 +283,7 @@
 func TestSuggestPeerRetries(t *testing.T) {
 	// 2 row gap, unsaturated proxbin, no callables -> want PO 0
 	k := newTestKademlia("00000000")
-<<<<<<< HEAD
-	cycle := time.Second
-	k.RetryInterval = uint(cycle)
-=======
 	k.RetryInterval = int64(time.Second) // cycle
->>>>>>> 071a07d3
 	k.MaxRetries = 50
 	k.RetryExponent = 2
 	sleep := func(n int) {
