--- conflicted
+++ resolved
@@ -775,11 +775,7 @@
 		if err != nil {
 			return nil, nil, err
 		}
-<<<<<<< HEAD
-		err = wait(context.TODO())
-=======
 		err = wait(ctx)
->>>>>>> 18ba59df
 		if err != nil {
 			return nil, nil, err
 		}
