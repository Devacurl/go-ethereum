// Copyright 2018 The go-ethereum Authors
// This file is part of the go-ethereum library.
//
// The go-ethereum library is free software: you can redistribute it and/or modify
// it under the terms of the GNU Lesser General Public License as published by
// the Free Software Foundation, either version 3 of the License, or
// (at your option) any later version.
//
// The go-ethereum library is distributed in the hope that it will be useful,
// but WITHOUT ANY WARRANTY; without even the implied warranty of
// MERCHANTABILITY or FITNESS FOR A PARTICULAR PURPOSE. See the
// GNU Lesser General Public License for more details.
//
// You should have received a copy of the GNU Lesser General Public License
// along with the go-ethereum library. If not, see <http://www.gnu.org/licenses/>.

package stream

import (
	"context"
	"encoding/binary"
	"errors"
	"flag"
	"fmt"
	"io"
	"io/ioutil"
	"os"
	"sync"
	"sync/atomic"
	"testing"
	"time"

	"github.com/ethereum/go-ethereum/common"
	"github.com/ethereum/go-ethereum/log"
	"github.com/ethereum/go-ethereum/node"
	"github.com/ethereum/go-ethereum/p2p"
	"github.com/ethereum/go-ethereum/p2p/discover"
	"github.com/ethereum/go-ethereum/p2p/simulations/adapters"
	p2ptest "github.com/ethereum/go-ethereum/p2p/testing"
	"github.com/ethereum/go-ethereum/rpc"
	"github.com/ethereum/go-ethereum/swarm/network"
	"github.com/ethereum/go-ethereum/swarm/state"
	"github.com/ethereum/go-ethereum/swarm/storage"
	"github.com/ethereum/go-ethereum/swarm/storage/mock"
	"github.com/ethereum/go-ethereum/swarm/storage/mock/db"
	colorable "github.com/mattn/go-colorable"
)

var (
	deliveries   map[discover.NodeID]*Delivery
	stores       map[discover.NodeID]storage.ChunkStore
	toAddr       func(discover.NodeID) *network.BzzAddr
	peerCount    func(discover.NodeID) int
	adapter      = flag.String("adapter", "sim", "type of simulation: sim|socket|exec|docker")
	loglevel     = flag.Int("loglevel", 2, "verbosity of logs")
	nodes        = flag.Int("nodes", 0, "number of nodes")
	chunks       = flag.Int("chunks", 0, "number of chunks")
	useMockStore = flag.Bool("mockstore", false, "disabled mock store (default: enabled)")
)

var (
	defaultSkipCheck  bool
	waitPeerErrC      chan error
	chunkSize         = 4096
	registries        map[discover.NodeID]*TestRegistry
	createStoreFunc   func(id discover.NodeID, addr *network.BzzAddr) (storage.ChunkStore, error)
	subscriptionCount = 0
	globalStore       mock.GlobalStorer
	globalStoreDir    string
)

var services = adapters.Services{
	"streamer":          NewStreamerService,
	"intervalsStreamer": newIntervalsStreamerService,
}

func init() {
	flag.Parse()
	// register the Delivery service which will run as a devp2p
	// protocol when using the exec adapter
	adapters.RegisterServices(services)

	log.PrintOrigins(true)
	log.Root().SetHandler(log.LvlFilterHandler(log.Lvl(*loglevel), log.StreamHandler(colorable.NewColorableStderr(), log.TerminalFormat(true))))
}

func createGlobalStore() {
	var err error
	globalStoreDir, err = ioutil.TempDir("", "global.store")
	if err != nil {
		log.Error("Error initiating global store temp directory!", "err", err)
		return
	}
	globalStore, err = db.NewGlobalStore(globalStoreDir)
	if err != nil {
		log.Error("Error initiating global store!", "err", err)
	}
}

// NewStreamerService
func NewStreamerService(ctx *adapters.ServiceContext) (node.Service, error) {
	var err error
	id := ctx.Config.ID
	addr := toAddr(id)
	kad := network.NewKademlia(addr.Over(), network.NewKadParams())
	stores[id], err = createStoreFunc(id, addr)
	if err != nil {
		return nil, err
	}
	store := stores[id].(*storage.LocalStore)
	dpa, err := storage.NewNetStore(store, newFakeFetcher)
	delivery := NewDelivery(kad, dpa)
	deliveries[id] = delivery
	r := NewRegistry(addr, delivery, store, state.NewInmemoryStore(), &RegistryOptions{
		SkipCheck:  defaultSkipCheck,
		DoRetrieve: false,
	})
	RegisterSwarmSyncerServer(r, store)
	RegisterSwarmSyncerClient(r, dpa)
	go func() {
		waitPeerErrC <- waitForPeers(r, 1*time.Second, peerCount(id))
	}()
	dpaapi := storage.NewDPAAPI(dpa, storage.NewDPAParams())
	testRegistry := &TestRegistry{Registry: r, dpaapi: dpaapi}
	registries[id] = testRegistry
	return testRegistry, nil
}

func newFakeFetcher(context.Context, storage.Address, *sync.Map) storage.FetchFunc {
	return func(context.Context) {}
}

func datadirsCleanup() {
	for _, id := range ids {
		os.RemoveAll(datadirs[id])
	}
	if globalStoreDir != "" {
		os.RemoveAll(globalStoreDir)
	}
}

//local stores need to be cleaned up after the sim is done
func localStoreCleanup() {
	log.Info("Cleaning up...")
	for _, id := range ids {
		registries[id].Close()
		stores[id].Close()
	}
	log.Info("Local store cleanup done")
}

func newStreamerTester(t *testing.T) (*p2ptest.ProtocolTester, *Registry, *storage.LocalStore, func(), error) {
	// setup
	addr := network.RandomAddr() // tested peers peer address
	to := network.NewKademlia(addr.OAddr, network.NewKadParams())

	// temp datadir
	datadir, err := ioutil.TempDir("", "streamer")
	if err != nil {
		return nil, nil, nil, func() {}, err
	}
	removeDataDir := func() {
		os.RemoveAll(datadir)
	}

	params := storage.NewDefaultLocalStoreParams()
	params.Init(datadir)
	params.BaseKey = addr.Over()

	localStore, err := storage.NewTestLocalStoreForAddr(params)
	if err != nil {
		return nil, nil, nil, removeDataDir, err
	}

	dpa, err := storage.NewNetStore(localStore, newFakeFetcher)
	if err != nil {
		return nil, nil, nil, removeDataDir, err
	}
	delivery := NewDelivery(to, dpa)
	streamer := NewRegistry(addr, delivery, localStore, state.NewInmemoryStore(), &RegistryOptions{
		SkipCheck: defaultSkipCheck,
	})
	teardown := func() {
		streamer.Close()
		removeDataDir()
	}
	protocolTester := p2ptest.NewProtocolTester(t, network.NewNodeIDFromAddr(addr), 1, streamer.runProtocol)

	err = waitForPeers(streamer, 1*time.Second, 1)
	if err != nil {
		return nil, nil, nil, nil, errors.New("timeout: peer is not created")
	}

	return protocolTester, streamer, localStore, teardown, nil
}

func waitForPeers(streamer *Registry, timeout time.Duration, expectedPeers int) error {
	ticker := time.NewTicker(10 * time.Millisecond)
	timeoutTimer := time.NewTimer(timeout)
	for {
		select {
		case <-ticker.C:
			if streamer.peersCount() >= expectedPeers {
				return nil
			}
		case <-timeoutTimer.C:
			return errors.New("timeout")
		}
	}
}

type roundRobinStore struct {
	index  uint32
	stores []storage.ChunkStore
}

func newRoundRobinStore(stores ...storage.ChunkStore) *roundRobinStore {
	return &roundRobinStore{
		stores: stores,
	}
}

<<<<<<< HEAD
func (rrs *roundRobinStore) Get(key storage.Address) (storage.Chunk, error) {
=======
func (rrs *roundRobinStore) Get(addr storage.Address) (*storage.Chunk, error) {
>>>>>>> 63a334fe
	return nil, errors.New("get not well defined on round robin store")
}

func (rrs *roundRobinStore) Put(chunk storage.Chunk) (func(context.Context) error, error) {
	i := atomic.AddUint32(&rrs.index, 1)
	idx := int(i) % len(rrs.stores)
	return rrs.stores[idx].Put(chunk)
}

func (rrs *roundRobinStore) Close() {
	for _, store := range rrs.stores {
		store.Close()
	}
}

type TestRegistry struct {
	*Registry
	dpaapi *storage.DPAAPI
}

func (r *TestRegistry) APIs() []rpc.API {
	a := r.Registry.APIs()
	a = append(a, rpc.API{
		Namespace: "stream",
		Version:   "3.0",
		Service:   r,
		Public:    true,
	})
	return a
}

func readAll(dpa *storage.DPAAPI, hash []byte) (int64, error) {
	r, _ := dpa.Retrieve(hash)
	buf := make([]byte, 1024)
	var n int
	var total int64
	var err error
	for (total == 0 || n > 0) && err == nil {
		n, err = r.ReadAt(buf, total)
		total += int64(n)
	}
	if err != nil && err != io.EOF {
		return total, err
	}
	return total, nil
}

func (r *TestRegistry) ReadAll(hash common.Hash) (int64, error) {
	return readAll(r.dpaapi, hash[:])
}

func (r *TestRegistry) Start(server *p2p.Server) error {
	return r.Registry.Start(server)
}

func (r *TestRegistry) Stop() error {
	return r.Registry.Stop()
}

type TestExternalRegistry struct {
	*Registry
}

func (r *TestExternalRegistry) APIs() []rpc.API {
	a := r.Registry.APIs()
	a = append(a, rpc.API{
		Namespace: "stream",
		Version:   "3.0",
		Service:   r,
		Public:    true,
	})
	return a
}

func (r *TestExternalRegistry) GetHashes(ctx context.Context, peerId discover.NodeID, s Stream) (*rpc.Subscription, error) {
	peer := r.getPeer(peerId)

	client, err := peer.getClient(ctx, s)
	if err != nil {
		return nil, err
	}

	c := client.Client.(*testExternalClient)

	notifier, supported := rpc.NotifierFromContext(ctx)
	if !supported {
		return nil, fmt.Errorf("Subscribe not supported")
	}

	sub := notifier.CreateSubscription()

	go func() {
		// if we begin sending event immediately some events
		// will probably be dropped since the subscription ID might not be send to
		// the client.
		// ref: rpc/subscription_test.go#L65
		time.Sleep(1 * time.Second)
		for {
			select {
			case h := <-c.hashes:
				<-c.enableNotificationsC // wait for notification subscription to complete
				if err := notifier.Notify(sub.ID, h); err != nil {
					log.Warn(fmt.Sprintf("rpc sub notifier notify stream %s: %v", s, err))
				}
			case err := <-sub.Err():
				if err != nil {
					log.Warn(fmt.Sprintf("caught subscription error in stream %s: %v", s, err))
				}
			case <-notifier.Closed():
				log.Trace(fmt.Sprintf("rpc sub notifier closed"))
				return
			}
		}
	}()

	return sub, nil
}

func (r *TestExternalRegistry) EnableNotifications(peerId discover.NodeID, s Stream) error {
	peer := r.getPeer(peerId)

	ctx, cancel := context.WithTimeout(context.Background(), 5*time.Second)
	defer cancel()

	client, err := peer.getClient(ctx, s)
	if err != nil {
		return err
	}

	close(client.Client.(*testExternalClient).enableNotificationsC)

	return nil
}

// TODO: merge functionalities of testExternalClient and testExternalServer
// with testClient and testServer.

type testExternalClient struct {
	hashes               chan []byte
	dpa                  DPA
	enableNotificationsC chan struct{}
}

func newTestExternalClient(dpa DPA) *testExternalClient {
	return &testExternalClient{
		hashes:               make(chan []byte),
		dpa:                  dpa,
		enableNotificationsC: make(chan struct{}),
	}
}

func (c *testExternalClient) NeedData(hash []byte) func(context.Context) error {
	wait := c.dpa.Has(storage.Address(hash))
	if wait == nil {
		return nil
	}
	c.hashes <- hash
	return func(ctx context.Context) error {
		_, err := wait(ctx)
		return err
	}
}

func (c *testExternalClient) BatchDone(Stream, uint64, []byte, []byte) func() (*TakeoverProof, error) {
	return nil
}

func (c *testExternalClient) Close() {}

const testExternalServerBatchSize = 10

type testExternalServer struct {
	t         string
	keyFunc   func(key []byte, index uint64)
	sessionAt uint64
	maxKeys   uint64
	streamer  *TestExternalRegistry
}

func newTestExternalServer(t string, sessionAt, maxKeys uint64, keyFunc func(key []byte, index uint64)) *testExternalServer {
	if keyFunc == nil {
		keyFunc = binary.BigEndian.PutUint64
	}
	return &testExternalServer{
		t:         t,
		keyFunc:   keyFunc,
		sessionAt: sessionAt,
		maxKeys:   maxKeys,
	}
}

func (s *testExternalServer) SetNextBatch(from uint64, to uint64) ([]byte, uint64, uint64, *HandoverProof, error) {
	if from == 0 && to == 0 {
		from = s.sessionAt
		to = s.sessionAt + testExternalServerBatchSize
	}
	if to-from > testExternalServerBatchSize {
		to = from + testExternalServerBatchSize - 1
	}
	if from >= s.maxKeys && to > s.maxKeys {
		return nil, 0, 0, nil, io.EOF
	}
	if to > s.maxKeys {
		to = s.maxKeys
	}
	b := make([]byte, HashSize*(to-from+1))
	for i := from; i <= to; i++ {
		s.keyFunc(b[(i-from)*HashSize:(i-from+1)*HashSize], i)
	}
	return b, from, to, nil, nil
}

func (s *testExternalServer) GetData([]byte) ([]byte, error) {
	return make([]byte, 4096), nil
}

func (s *testExternalServer) Close() {}

// Sets the global value defaultSkipCheck.
// It should be used in test function defer to reset the global value
// to the original value.
//
// defer setDefaultSkipCheck(defaultSkipCheck)
// defaultSkipCheck = skipCheck
//
// This works as defer function arguments evaluations are evaluated as ususal,
// but only the function body invocation is deferred.
func setDefaultSkipCheck(skipCheck bool) {
	defaultSkipCheck = skipCheck
}<|MERGE_RESOLUTION|>--- conflicted
+++ resolved
@@ -220,11 +220,7 @@
 	}
 }
 
-<<<<<<< HEAD
-func (rrs *roundRobinStore) Get(key storage.Address) (storage.Chunk, error) {
-=======
 func (rrs *roundRobinStore) Get(addr storage.Address) (*storage.Chunk, error) {
->>>>>>> 63a334fe
 	return nil, errors.New("get not well defined on round robin store")
 }
 
