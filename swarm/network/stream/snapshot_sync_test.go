--- conflicted
+++ resolved
@@ -649,10 +649,7 @@
 			}
 		}
 	}()
-<<<<<<< HEAD
 	return c
-=======
->>>>>>> 6f5ed03e
 }
 
 //create a local store for the given node
