// Copyright 2018 The go-ethereum Authors
// This file is part of the go-ethereum library.
//
// The go-ethereum library is free software: you can redistribute it and/or modify
// it under the terms of the GNU Lesser General Public License as published by
// the Free Software Foundation, either version 3 of the License, or
// (at your option) any later version.
//
// The go-ethereum library is distributed in the hope that it will be useful,
// but WITHOUT ANY WARRANTY; without even the implied warranty of
// MERCHANTABILITY or FITNESS FOR A PARTICULAR PURPOSE. See the
// GNU Lesser General Public License for more details.
//
// You should have received a copy of the GNU Lesser General Public License
// along with the go-ethereum library. If not, see <http://www.gnu.org/licenses/>.
package stream

import (
	"context"
	crand "crypto/rand"
	"encoding/json"
	"flag"
	"fmt"
	"io"
	"io/ioutil"
	"math/rand"
	"os"
	"sync"
	"testing"
	"time"

	"github.com/ethereum/go-ethereum/common"
	"github.com/ethereum/go-ethereum/log"
	"github.com/ethereum/go-ethereum/p2p"
	"github.com/ethereum/go-ethereum/p2p/discover"
	"github.com/ethereum/go-ethereum/p2p/simulations"
	"github.com/ethereum/go-ethereum/p2p/simulations/adapters"
	"github.com/ethereum/go-ethereum/rpc"
	"github.com/ethereum/go-ethereum/swarm/network"
	streamTesting "github.com/ethereum/go-ethereum/swarm/network/stream/testing"
	"github.com/ethereum/go-ethereum/swarm/pot"
	"github.com/ethereum/go-ethereum/swarm/storage"
)

const testMinProxBinSize = 2
const MaxTimeout = 600

var (
	pof = pot.DefaultPof(256)

	conf     *synctestConfig
	ids      []discover.NodeID
	datadirs map[discover.NodeID]string
	ppmap    map[string]*network.PeerPot

	live    bool
	history bool

	longrunning = flag.Bool("longrunning", false, "do run long-running tests")
)

type synctestConfig struct {
	addrs            [][]byte
	hashes           []storage.Address
	idToChunksMap    map[discover.NodeID][]int
	chunksToNodesMap map[string][]int
	addrToIdMap      map[string]discover.NodeID
}

func init() {
	rand.Seed(time.Now().Unix())
}

//common_test needs to initialize the test in a init() func
//in order for adapters to register the NewStreamerService;
//this service is dependent on some global variables
//we thus need to initialize first as init() as well.
func initSyncTest() {
	//assign the toAddr func so NewStreamerService can build the addr
	toAddr = func(id discover.NodeID) *network.BzzAddr {
		addr := network.NewAddrFromNodeID(id)
		return addr
	}
	//global func to create local store
	if *useMockStore {
		createStoreFunc = createMockStore
	} else {
		createStoreFunc = createTestLocalStorageForId
	}
	//local stores
	stores = make(map[discover.NodeID]storage.ChunkStore)
	//data directories for each node and store
	datadirs = make(map[discover.NodeID]string)
	//deliveries for each node
	deliveries = make(map[discover.NodeID]*Delivery)
	//registries, map of discover.NodeID to its streamer
	registries = make(map[discover.NodeID]*TestRegistry)
	//not needed for this test but required from common_test for NewStreamService
	waitPeerErrC = make(chan error)
	//also not needed for this test but required for NewStreamService
	peerCount = func(id discover.NodeID) int {
		if ids[0] == id || ids[len(ids)-1] == id {
			return 1
		}
		return 2
	}
	if *useMockStore {
		createGlobalStore()
	}
}

//This test is a syncing test for nodes.
//One node is randomly selected to be the pivot node.
//A configurable number of chunks and nodes can be
//provided to the test, the number of chunks is uploaded
//to the pivot node, and we check that nodes get the chunks
//they are expected to store based on the syncing protocol.
//Number of chunks and nodes can be provided via commandline too.
func TestSyncing(t *testing.T) {
	//if nodes/chunks have been provided via commandline,
	//run the tests with these values
	if *nodes != 0 && *chunks != 0 {
		log.Info(fmt.Sprintf("Running test with %d chunks and %d nodes...", *chunks, *nodes))
		testSyncing(t, *chunks, *nodes)
	} else {
		var nodeCnt []int
		var chnkCnt []int
		//if the `longrunning` flag has been provided
		//run more test combinations
		if *longrunning {
			chnkCnt = []int{1, 8, 32, 256, 1024}
			nodeCnt = []int{16, 32, 64, 128, 256}
		} else {
			//default test
			chnkCnt = []int{4, 32}
			nodeCnt = []int{32, 16}
		}
		for _, chnk := range chnkCnt {
			for _, n := range nodeCnt {
				log.Info(fmt.Sprintf("Long running test with %d chunks and %d nodes...", chnk, n))
				testSyncing(t, chnk, n)
			}
		}
	}
}

//Do run the tests
//Every test runs 3 times, a live, a history, and a live AND history
func testSyncing(t *testing.T, chunkCount int, nodeCount int) {
	//test live and NO history
	log.Info("Testing live and no history")
	live = true
	history = false
	err := runSyncTest(chunkCount, nodeCount, live, history)
	if err != nil {
		t.Fatal(err)
	}
	//test history only
	log.Info("Testing history only")
	live = false
	history = true
	err = runSyncTest(chunkCount, nodeCount, live, history)
	if err != nil {
		t.Fatal(err)
	}
	//finally test live and history
	log.Info("Testing live and history")
	live = true
	err = runSyncTest(chunkCount, nodeCount, live, history)
	if err != nil {
		t.Fatal(err)
	}
}

/*
The test generates the given number of chunks

The upload is done by dependency to the global
`live` and `history` variables;

If `live` is set, first stream subscriptions are established, then
upload to a random node.

If `history` is enabled, first upload then build up subscriptions.

For every chunk generated, the nearest node addresses
are identified, we verify that the nodes closer to the
chunk addresses actually do have the chunks in their local stores.

The test loads a snapshot file to construct the swarm network,
assuming that the snapshot file identifies a healthy
kademlia network. The snapshot should have 'streamer' in its service list.

For every test run, a series of three tests will be executed:
- a LIVE test first, where first subscriptions are established,
  then a file (random chunks) is uploaded
- a HISTORY test, where the file is uploaded first, and then
  the subscriptions are established
- a crude LIVE AND HISTORY test last, where (different) chunks
  are uploaded twice, once before and once after subscriptions
*/
func runSyncTest(chunkCount int, nodeCount int, live bool, history bool) error {
	initSyncTest()
	//the ids of the snapshot nodes, initiate only now as we need nodeCount
	ids = make([]discover.NodeID, nodeCount)
	//initialize the test struct
	conf = &synctestConfig{}
	//map of discover ID to indexes of chunks expected at that ID
	conf.idToChunksMap = make(map[discover.NodeID][]int)
	//map of overlay address to discover ID
	conf.addrToIdMap = make(map[string]discover.NodeID)
	//array where the generated chunk hashes will be stored
	conf.hashes = make([]storage.Address, 0)
	//channel to trigger node checks in the simulation
	trigger := make(chan discover.NodeID)
	//channel to check for disconnection errors
	disconnectC := make(chan error)
	//channel to close disconnection watcher routine
	quitC := make(chan struct{})

	//load nodes from the snapshot file
	net, err := initNetWithSnapshot(nodeCount)
	if err != nil {
		return err
	}
	var rpcSubscriptionsWg sync.WaitGroup
	//do cleanup after test is terminated
	defer func() {
		// close quitC channel to signall all goroutines to clanup
		// before calling simulation network shutdown.
		close(quitC)
		//wait for all rpc subscriptions to unsubscribe
		rpcSubscriptionsWg.Wait()
		//shutdown the snapshot network
		net.Shutdown()
		//after the test, clean up local stores initialized with createLocalStoreForId
		localStoreCleanup()
		//finally clear all data directories
		datadirsCleanup()
	}()
	//get the nodes of the network
	nodes := net.GetNodes()
	//select one index at random...
	idx := rand.Intn(len(nodes))
	//...and get the the node at that index
	//this is the node selected for upload
	node := nodes[idx]

	log.Info("Initializing test config")
	//iterate over all nodes...
	for c := 0; c < len(nodes); c++ {
		//create an array of discovery node IDs
		ids[c] = nodes[c].ID()
		//get the kademlia overlay address from this ID
		a := network.ToOverlayAddr(ids[c].Bytes())
		//append it to the array of all overlay addresses
		conf.addrs = append(conf.addrs, a)
		//the proximity calculation is on overlay addr,
		//the p2p/simulations check func triggers on discover.NodeID,
		//so we need to know which overlay addr maps to which nodeID
		conf.addrToIdMap[string(a)] = ids[c]
	}
	log.Info("Test config successfully initialized")

	//only needed for healthy call when debugging
	ppmap = network.NewPeerPotMap(testMinProxBinSize, conf.addrs)

	//define the action to be performed before the test checks: start syncing
	action := func(ctx context.Context) error {
		//first run the health check on all nodes,
		//wait until nodes are all healthy
		ticker := time.NewTicker(200 * time.Millisecond)
		defer ticker.Stop()
		for range ticker.C {
			healthy := true
			for _, id := range ids {
				r := registries[id]
				//PeerPot for this node
				addr := common.Bytes2Hex(network.ToOverlayAddr(id.Bytes()))
				pp := ppmap[addr]
				//call Healthy RPC
				h := r.delivery.overlay.Healthy(pp)
				//print info
				log.Debug(r.delivery.overlay.String())
				log.Debug(fmt.Sprintf("IS HEALTHY: %t", h.GotNN && h.KnowNN && h.Full))
				if !h.GotNN || !h.Full {
					healthy = false
					break
				}
			}
			if healthy {
				break
			}
		}

		if history {
			log.Info("Uploading for history")
			//If testing only history, we upload the chunk(s) first
			chunks, err := uploadFileToSingleNodeStore(node.ID(), chunkCount)
			if err != nil {
				return err
			}
			conf.hashes = append(conf.hashes, chunks...)
			//finally map chunks to the closest addresses
			mapKeysToNodes(conf)
		}

		//variables needed to wait for all subscriptions established before uploading
		errc := make(chan error)

		//now setup and start event watching in order to know when we can upload
		ctx, watchCancel := context.WithTimeout(context.Background(), MaxTimeout*time.Second)
		defer watchCancel()

		log.Info("Setting up stream subscription")

		//We need two iterations, one to subscribe to the subscription events
		//(so we know when setup phase is finished), and one to
		//actually run the stream subscriptions. We can't do it in the same iteration,
		//because while the first nodes in the loop are setting up subscriptions,
		//the latter ones have not subscribed to listen to peer events yet,
		//and then we miss events.

		//first iteration: setup disconnection watcher and subscribe to peer events
		for j, id := range ids {
			log.Trace(fmt.Sprintf("Subscribe to subscription events: %d", j))
			client, err := net.GetNode(id).Client()
			if err != nil {
				return err
			}

			wsDoneC := watchSubscriptionEvents(ctx, id, client, errc, quitC)
			// doneC is nil, the error happened which is sent to errc channel, already
			if wsDoneC == nil {
				continue
			}
			rpcSubscriptionsWg.Add(1)
			go func() {
				<-wsDoneC
				rpcSubscriptionsWg.Done()
			}()

			//watch for peers disconnecting
			wdDoneC, err := streamTesting.WatchDisconnections(id, client, disconnectC, quitC)
			if err != nil {
				return err
			}
			rpcSubscriptionsWg.Add(1)
			go func() {
				<-wdDoneC
				rpcSubscriptionsWg.Done()
			}()
		}

		//second iteration: start syncing
		for j, id := range ids {
			log.Trace(fmt.Sprintf("Start syncing subscriptions: %d", j))
			client, err := net.GetNode(id).Client()
			if err != nil {
				return err
			}
			//start syncing!
			var cnt int
			err = client.CallContext(ctx, &cnt, "stream_startSyncing")
			if err != nil {
				return err
			}
			//increment the number of subscriptions we need to wait for
			//by the count returned from startSyncing (SYNC subscriptions)
			subscriptionCount += cnt
		}

		//now wait until the number of expected subscriptions has been finished
		//`watchSubscriptionEvents` will write with a `nil` value to errc
		for err := range errc {
			if err != nil {
				return err
			}
			//`nil` received, decrement count
			subscriptionCount--
			//all subscriptions received
			if subscriptionCount == 0 {
				break
			}
		}

		log.Info("Stream subscriptions successfully requested")
		if live {
			//now upload the chunks to the selected random single node
			hashes, err := uploadFileToSingleNodeStore(node.ID(), chunkCount)
			if err != nil {
				return err
			}
			conf.hashes = append(conf.hashes, hashes...)
			//finally map chunks to the closest addresses
			log.Debug(fmt.Sprintf("Uploaded chunks for live syncing: %v", conf.hashes))
			mapKeysToNodes(conf)
			log.Info(fmt.Sprintf("Uploaded %d chunks to random single node", chunkCount))
		}

		log.Info("Action terminated")

		return nil
	}

	//check defines what will be checked during the test
	check := func(ctx context.Context, id discover.NodeID) (bool, error) {
		select {
		case <-ctx.Done():
			return false, ctx.Err()
		case e := <-disconnectC:
			log.Error(e.Error())
			return false, fmt.Errorf("Disconnect event detected, network unhealthy")
		default:
		}
		log.Trace(fmt.Sprintf("Checking node: %s", id))
		//select the local store for the given node
		//if there are more than one chunk, test only succeeds if all expected chunks are found
		allSuccess := true

		//all the chunk indexes which are supposed to be found for this node
		localChunks := conf.idToChunksMap[id]
		//for each expected chunk, check if it is in the local store
		for _, ch := range localChunks {
			//get the real chunk by the index in the index array
			chunk := conf.hashes[ch]
			log.Trace(fmt.Sprintf("node has chunk: %s:", chunk))
			//check if the expected chunk is indeed in the localstore
			var err error
			if *useMockStore {
				if globalStore == nil {
					return false, fmt.Errorf("Something went wrong; using mockStore enabled but globalStore is nil")
				}
				//use the globalStore if the mockStore should be used; in that case,
				//the complete localStore stack is bypassed for getting the chunk
				_, err = globalStore.Get(common.BytesToAddress(id.Bytes()), chunk)
			} else {
				//use the actual localstore
				lstore := stores[id]
				_, err = lstore.Get(chunk)
			}
			if err != nil {
				log.Warn(fmt.Sprintf("Chunk %s NOT found for id %s", chunk, id))
				allSuccess = false
			} else {
				log.Debug(fmt.Sprintf("Chunk %s IS FOUND for id %s", chunk, id))
			}
		}

		return allSuccess, nil
	}

	//for each tick, run the checks on all nodes
	timingTicker := time.NewTicker(time.Second * 1)
	defer timingTicker.Stop()
	go func() {
		for range timingTicker.C {
			for i := 0; i < len(ids); i++ {
				log.Trace(fmt.Sprintf("triggering step %d, id %s", i, ids[i]))
				trigger <- ids[i]
			}
		}
	}()

	log.Info("Starting simulation run...")

	timeout := MaxTimeout * time.Second
	ctx, cancel := context.WithTimeout(context.Background(), timeout)
	defer cancel()

	//run the simulation
	result := simulations.NewSimulation(net).Run(ctx, &simulations.Step{
		Action:  action,
		Trigger: trigger,
		Expect: &simulations.Expectation{
			Nodes: ids,
			Check: check,
		},
	})

	if result.Error != nil {
		return result.Error
	}
	log.Info("Simulation terminated")
	return nil
}

//the server func to start syncing
//issues `RequestSubscriptionMsg` to peers, based on po, by iterating over
//the kademlia's `EachBin` function.
//returns the number of subscriptions requested
func (r *TestRegistry) StartSyncing(ctx context.Context) (int, error) {
	var err error

	if log.Lvl(*loglevel) == log.LvlDebug {
		//PeerPot for this node
		addr := common.Bytes2Hex(r.addr.OAddr)
		pp := ppmap[addr]
		//call Healthy RPC
		h := r.delivery.overlay.Healthy(pp)
		//print info
		log.Debug(r.delivery.overlay.String())
		log.Debug(fmt.Sprintf("IS HEALTHY: %t", h.GotNN && h.KnowNN && h.Full))
	}

	kad, ok := r.delivery.overlay.(*network.Kademlia)
	if !ok {
		return 0, fmt.Errorf("Not a Kademlia!")
	}

	subCnt := 0
	//iterate over each bin and solicit needed subscription to bins
	kad.EachBin(r.addr.Over(), pof, 0, func(conn network.OverlayConn, po int) bool {
		//identify begin and start index of the bin(s) we want to subscribe to
		log.Debug(fmt.Sprintf("Requesting subscription by: registry %s from peer %s for bin: %d", r.addr.ID(), conf.addrToIdMap[string(conn.Address())], po))
		var histRange *Range
		if history {
			histRange = &Range{}
		}

		subCnt++
		err = r.RequestSubscription(conf.addrToIdMap[string(conn.Address())], NewStream("SYNC", FormatSyncBinKey(uint8(po)), live), histRange, Top)
		if err != nil {
			log.Error(fmt.Sprintf("Error in RequestSubsciption! %v", err))
			return false
		}
		return true

	})
	return subCnt, nil
}

//map chunk keys to addresses which are responsible
func mapKeysToNodes(conf *synctestConfig) {
	kmap := make(map[string][]int)
	nodemap := make(map[string][]int)
	//build a pot for chunk hashes
	np := pot.NewPot(nil, 0)
	indexmap := make(map[string]int)
	for i, a := range conf.addrs {
		indexmap[string(a)] = i
		np, _, _ = pot.Add(np, a, pof)
	}
	//for each address, run EachNeighbour on the chunk hashes pot to identify closest nodes
	log.Trace(fmt.Sprintf("Generated hash chunk(s): %v", conf.hashes))
	for i := 0; i < len(conf.hashes); i++ {
		pl := 256 //highest possible proximity
		var nns []int
		np.EachNeighbour([]byte(conf.hashes[i]), pof, func(val pot.Val, po int) bool {
			a := val.([]byte)
			if pl < 256 && pl != po {
				return false
			}
			if pl == 256 || pl == po {
				log.Trace(fmt.Sprintf("appending %s", conf.addrToIdMap[string(a)]))
				nns = append(nns, indexmap[string(a)])
				nodemap[string(a)] = append(nodemap[string(a)], i)
			}
			if pl == 256 && len(nns) >= testMinProxBinSize {
				//maxProxBinSize has been reached at this po, so save it
				//we will add all other nodes at the same po
				pl = po
			}
			return true
		})
		kmap[string(conf.hashes[i])] = nns
	}
	for addr, chunks := range nodemap {
		//this selects which chunks are expected to be found with the given node
		conf.idToChunksMap[conf.addrToIdMap[addr]] = chunks
	}
	log.Debug(fmt.Sprintf("Map of expected chunks by ID: %v", conf.idToChunksMap))
	conf.chunksToNodesMap = kmap
}

//upload a file(chunks) to a single local node store
func uploadFileToSingleNodeStore(id discover.NodeID, chunkCount int) ([]storage.Address, error) {
	log.Debug(fmt.Sprintf("Uploading to node id: %s", id))
	lstore := stores[id]
	size := chunkSize
	dpa := storage.NewDPA(lstore, storage.NewDPAParams())
<<<<<<< HEAD
	var rootkeys []storage.Address
=======
	var rootAddrs []storage.Address
>>>>>>> 63a334fe
	for i := 0; i < chunkCount; i++ {
		rk, wait, err := dpa.Store(io.LimitReader(crand.Reader, int64(size)), int64(size), false)
		wait()
		if err != nil {
			return nil, err
		}
		rootAddrs = append(rootAddrs, (rk))
	}

	return rootAddrs, nil
}

//initialize a network from a snapshot
func initNetWithSnapshot(nodeCount int) (*simulations.Network, error) {

	var a adapters.NodeAdapter
	//add the streamer service to the node adapter

	if *adapter == "exec" {
		dirname, err := ioutil.TempDir(".", "")
		if err != nil {
			return nil, err
		}
		a = adapters.NewExecAdapter(dirname)
	} else if *adapter == "socket" {
		a = adapters.NewSocketAdapter(services)
	} else if *adapter == "tcp" {
		a = adapters.NewTCPAdapter(services)
	} else if *adapter == "sim" {
		a = adapters.NewSimAdapter(services)
	}

	log.Info("Setting up Snapshot network")

	net := simulations.NewNetwork(a, &simulations.NetworkConfig{
		ID:             "0",
		DefaultService: "streamer",
	})

	f, err := os.Open(fmt.Sprintf("testing/snapshot_%d.json", nodeCount))
	if err != nil {
		return nil, err
	}
	defer f.Close()
	jsonbyte, err := ioutil.ReadAll(f)
	if err != nil {
		return nil, err
	}
	var snap simulations.Snapshot
	err = json.Unmarshal(jsonbyte, &snap)
	if err != nil {
		return nil, err
	}

	//the snapshot probably has the property EnableMsgEvents not set
	//just in case, set it to true!
	//(we need this to wait for messages before uploading)
	for _, n := range snap.Nodes {
		n.Node.Config.EnableMsgEvents = true
	}

	log.Info("Waiting for p2p connections to be established...")

	//now we can load the snapshot
	err = net.Load(&snap)
	if err != nil {
		return nil, err
	}
	log.Info("Snapshot loaded")
	return net, nil
}

//we want to wait for subscriptions to be established before uploading to test
//that live syncing is working correctly
func watchSubscriptionEvents(ctx context.Context, id discover.NodeID, client *rpc.Client, errc chan error, quitC chan struct{}) (doneC <-chan struct{}) {
	events := make(chan *p2p.PeerEvent)
	sub, err := client.Subscribe(context.Background(), "admin", events, "peerEvents")
	if err != nil {
		log.Error(err.Error())
		errc <- fmt.Errorf("error getting peer events for node %v: %s", id, err)
		return
	}
	c := make(chan struct{})

	go func() {
		defer func() {
			log.Trace("watch subscription events: unsubscribe", "id", id)
			sub.Unsubscribe()
			close(c)
		}()

		for {
			select {
			case <-quitC:
				return
			case <-ctx.Done():
				select {
				case errc <- ctx.Err():
				case <-quitC:
				}
				return
			case e := <-events:
				//just catch SubscribeMsg
				if e.Type == p2p.PeerEventTypeMsgRecv && e.Protocol == "stream" && e.MsgCode != nil && *e.MsgCode == 4 {
					errc <- nil
				}
			case err := <-sub.Err():
				if err != nil {
					select {
					case errc <- fmt.Errorf("error getting peer events for node %v: %v", id, err):
					case <-quitC:
					}
					return
				}
			}
		}
	}()
	return c
}

//create a local store for the given node
func createTestLocalStorageForId(id discover.NodeID, addr *network.BzzAddr) (storage.ChunkStore, error) {
	var datadir string
	var err error
	datadir, err = ioutil.TempDir("", fmt.Sprintf("syncer-test-%s", id.TerminalString()))
	if err != nil {
		return nil, err
	}
	datadirs[id] = datadir
	var store storage.ChunkStore
	params := storage.NewDefaultLocalStoreParams()
	params.ChunkDbPath = datadir
	params.BaseKey = addr.Over()
	store, err = storage.NewTestLocalStoreForAddr(params)
	if err != nil {
		return nil, err
	}
	return store, nil
}<|MERGE_RESOLUTION|>--- conflicted
+++ resolved
@@ -579,11 +579,7 @@
 	lstore := stores[id]
 	size := chunkSize
 	dpa := storage.NewDPA(lstore, storage.NewDPAParams())
-<<<<<<< HEAD
-	var rootkeys []storage.Address
-=======
 	var rootAddrs []storage.Address
->>>>>>> 63a334fe
 	for i := 0; i < chunkCount; i++ {
 		rk, wait, err := dpa.Store(io.LimitReader(crand.Reader, int64(size)), int64(size), false)
 		wait()
