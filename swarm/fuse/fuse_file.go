// Copyright 2017 The go-ethereum Authors
// This file is part of the go-ethereum library.
//
// The go-ethereum library is free software: you can redistribute it and/or modify
// it under the terms of the GNU Lesser General Public License as published by
// the Free Software Foundation, either version 3 of the License, or
// (at your option) any later version.
//
// The go-ethereum library is distributed in the hope that it will be useful,
// but WITHOUT ANY WARRANTY; without even the implied warranty of
// MERCHANTABILITY or FITNESS FOR A PARTICULAR PURPOSE. See the
// GNU Lesser General Public License for more details.
//
// You should have received a copy of the GNU Lesser General Public License
// along with the go-ethereum library. If not, see <http://www.gnu.org/licenses/>.

// +build linux darwin freebsd

package fuse

import (
	"errors"
	"io"
	"os"
	"sync"

	"bazil.org/fuse"
	"bazil.org/fuse/fs"
	"github.com/ethereum/go-ethereum/log"
	"github.com/ethereum/go-ethereum/swarm/storage"
	"golang.org/x/net/context"
)

const (
	MaxAppendFileSize = 10485760 // 10Mb
)

var (
	errInvalidOffset           = errors.New("Invalid offset during write")
	errFileSizeMaxLimixReached = errors.New("File size exceeded max limit")
)

var (
	_ fs.Node         = (*SwarmFile)(nil)
	_ fs.HandleReader = (*SwarmFile)(nil)
	_ fs.HandleWriter = (*SwarmFile)(nil)
)

type SwarmFile struct {
	inode    uint64
	name     string
	path     string
<<<<<<< HEAD
	key      storage.Address
=======
	addr     storage.Address
>>>>>>> 63a334fe
	fileSize int64
	reader   storage.LazySectionReader

	mountInfo *MountInfo
	lock      *sync.RWMutex
}

func NewSwarmFile(path, fname string, minfo *MountInfo) *SwarmFile {
	newFile := &SwarmFile{
		inode:    NewInode(),
		name:     fname,
		path:     path,
		addr:     nil,
		fileSize: -1, // -1 means , file already exists in swarm and you need to just get the size from swarm
		reader:   nil,

		mountInfo: minfo,
		lock:      &sync.RWMutex{},
	}
	return newFile
}

func (sf *SwarmFile) Attr(ctx context.Context, a *fuse.Attr) error {
	log.Debug("swarmfs Attr", "path", sf.path)
	a.Inode = sf.inode
	//TODO: need to get permission as argument
	a.Mode = 0700
	a.Uid = uint32(os.Getuid())
	a.Gid = uint32(os.Getegid())

<<<<<<< HEAD
	if file.fileSize == -1 {
		reader, _ := file.mountInfo.swarmApi.Retrieve(file.key)
		size, err := reader.Size()
=======
	if sf.fileSize == -1 {
		reader, _ := sf.mountInfo.swarmApi.Retrieve(sf.addr)
		quitC := make(chan bool)
		size, err := reader.Size(quitC)
>>>>>>> 63a334fe
		if err != nil {
			log.Warn("Couldnt get size of file %s : %v", sf.path, err)
		}
		sf.fileSize = size
	}
	a.Size = uint64(sf.fileSize)
	return nil
}

func (sf *SwarmFile) Read(ctx context.Context, req *fuse.ReadRequest, resp *fuse.ReadResponse) error {
	log.Debug("swarmfs Read", "path", sf.path, "req.String", req.String())
	sf.lock.RLock()
	defer sf.lock.RUnlock()
	if sf.reader == nil {
		sf.reader, _ = sf.mountInfo.swarmApi.Retrieve(sf.addr)
	}
	buf := make([]byte, req.Size)
	n, err := sf.reader.ReadAt(buf, req.Offset)
	if err == io.ErrUnexpectedEOF || err == io.EOF {
		err = nil
	}
	resp.Data = buf[:n]
	sf.reader = nil

	return err
}

func (sf *SwarmFile) Write(ctx context.Context, req *fuse.WriteRequest, resp *fuse.WriteResponse) error {
	log.Debug("swarmfs Write", "path", sf.path, "req.String", req.String())
	if sf.fileSize == 0 && req.Offset == 0 {
		// A new file is created
		err := addFileToSwarm(sf, req.Data, len(req.Data))
		if err != nil {
			return err
		}
		resp.Size = len(req.Data)
	} else if req.Offset <= sf.fileSize {
		totalSize := sf.fileSize + int64(len(req.Data))
		if totalSize > MaxAppendFileSize {
			log.Warn("swarmfs Append file size reached (%v) : (%v)", sf.fileSize, len(req.Data))
			return errFileSizeMaxLimixReached
		}

		err := appendToExistingFileInSwarm(sf, req.Data, req.Offset, int64(len(req.Data)))
		if err != nil {
			return err
		}
		resp.Size = len(req.Data)
	} else {
		log.Warn("swarmfs Invalid write request size(%v) : off(%v)", sf.fileSize, req.Offset)
		return errInvalidOffset
	}
	return nil
}<|MERGE_RESOLUTION|>--- conflicted
+++ resolved
@@ -50,11 +50,7 @@
 	inode    uint64
 	name     string
 	path     string
-<<<<<<< HEAD
-	key      storage.Address
-=======
 	addr     storage.Address
->>>>>>> 63a334fe
 	fileSize int64
 	reader   storage.LazySectionReader
 
@@ -85,16 +81,9 @@
 	a.Uid = uint32(os.Getuid())
 	a.Gid = uint32(os.Getegid())
 
-<<<<<<< HEAD
 	if file.fileSize == -1 {
-		reader, _ := file.mountInfo.swarmApi.Retrieve(file.key)
+		reader, _ := file.mountInfo.swarmApi.Retrieve(file.addr)
 		size, err := reader.Size()
-=======
-	if sf.fileSize == -1 {
-		reader, _ := sf.mountInfo.swarmApi.Retrieve(sf.addr)
-		quitC := make(chan bool)
-		size, err := reader.Size(quitC)
->>>>>>> 63a334fe
 		if err != nil {
 			log.Warn("Couldnt get size of file %s : %v", sf.path, err)
 		}
